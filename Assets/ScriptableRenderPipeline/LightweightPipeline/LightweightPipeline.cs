using System;
using UnityEngine.Rendering;

namespace UnityEngine.Experimental.Rendering.LightweightPipeline
{
    [Serializable]
    public class ShadowSettings
    {
        public bool     enabled;
        public int      shadowAtlasWidth;
        public int      shadowAtlasHeight;

        public float    maxShadowDistance;
        public int      directionalLightCascadeCount;
        public Vector3  directionalLightCascades;
        public float    directionalLightNearPlaneOffset;

        static ShadowSettings defaultShadowSettings = null;

        public static ShadowSettings Default
        {
            get
            {
                if (defaultShadowSettings == null)
                {
                    defaultShadowSettings = new ShadowSettings();
                    defaultShadowSettings.enabled = true;
                    defaultShadowSettings.shadowAtlasHeight = defaultShadowSettings.shadowAtlasWidth = 4096;
                    defaultShadowSettings.directionalLightCascadeCount = 1;
                    defaultShadowSettings.directionalLightCascades = new Vector3(0.05F, 0.2F, 0.3F);
                    defaultShadowSettings.directionalLightCascadeCount = 4;
                    defaultShadowSettings.directionalLightNearPlaneOffset = 5;
                    defaultShadowSettings.maxShadowDistance = 1000.0F;
                }
                return defaultShadowSettings;
            }
        }
    }

    public struct ShadowSliceData
    {
        public Matrix4x4    shadowTransform;
        public int          atlasX;
        public int          atlasY;
        public int          shadowResolution;
    }

    public struct LightData
    {
        public int pixelLightsCount;
        public int vertexLightsCount;
        public int shadowLightIndex;
        public bool isSingleDirectionalLight;
        public bool shadowsRendered;
    }

    public class LightweightPipeline : RenderPipeline
    {
        private readonly LightweightPipelineAsset m_Asset;

        // Max amount of visible lights. This controls the lights constant buffers in shader but not the max shaded lights.
        // Lights are set per-object and the max shaded lights for each object are controlled by the max pixel lights in pipeline asset and kMaxVertexLights.
        private static readonly int kMaxVisibleLights = 16;
        private static readonly int kMaxVertexLights = 4;

        private Vector4[] m_LightPositions = new Vector4[kMaxVisibleLights];
        private Vector4[] m_LightColors = new Vector4[kMaxVisibleLights];
        private Vector4[] m_LightAttenuations = new Vector4[kMaxVisibleLights];
        private Vector4[] m_LightSpotDirections = new Vector4[kMaxVisibleLights];

        private int m_LightIndicesCount = 0;
        private ComputeBuffer m_LightIndexListBuffer;

        private static readonly int kMaxCascades = 4;
        private int m_ShadowCasterCascadesCount = kMaxCascades;
        private int m_ShadowMapProperty;
        private RenderTargetIdentifier m_ShadowMapRTID;
        private int m_DepthBufferBits = 16;
        private Vector4[] m_DirectionalShadowSplitDistances = new Vector4[kMaxCascades];

        private ShadowSettings m_ShadowSettings = ShadowSettings.Default;
        private ShadowSliceData[] m_ShadowSlices = new ShadowSliceData[kMaxCascades];

        private static readonly ShaderPassName m_LitPassName = new ShaderPassName("LightweightForward");
        private static readonly ShaderPassName m_UnlitPassName = new ShaderPassName("SrpDefaultUnlit");

        public LightweightPipeline(LightweightPipelineAsset asset)
        {
            m_Asset = asset;

            BuildShadowSettings();
            m_ShadowMapProperty = Shader.PropertyToID("_ShadowMap");
            m_ShadowMapRTID = new RenderTargetIdentifier(m_ShadowMapProperty);
            Shader.globalRenderPipeline = "LightweightPipeline";
        }

        public override void Dispose()
        {
            base.Dispose();

            Shader.globalRenderPipeline = "";
            if (m_LightIndexListBuffer != null)
            {
                m_LightIndexListBuffer.Dispose();
                m_LightIndexListBuffer = null;
                m_LightIndicesCount = 0;
            }
        }

        public override void Render(ScriptableRenderContext context, Camera[] cameras)
        {
            base.Render(context, cameras);

            foreach (Camera camera in cameras)
            {
                ScriptableCullingParameters cullingParameters;
                if (!CullResults.GetCullingParameters(camera, out cullingParameters))
                    continue;

                cullingParameters.shadowDistance = Mathf.Min(m_ShadowSettings.maxShadowDistance, camera.farClipPlane);
                CullResults cullResults = CullResults.Cull(ref cullingParameters, context);

                VisibleLight[] visibleLights = cullResults.visibleLights;

                LightData lightData;
                InitializeLightData(visibleLights, out lightData);

                // Render Shadow Map
                if (lightData.shadowLightIndex > -1) 
                    lightData.shadowsRendered = RenderShadows(ref cullResults, ref visibleLights[lightData.shadowLightIndex], lightData.shadowLightIndex, ref context);

                // Setup camera matrices and RT
                context.SetupCameraProperties(camera);

                // Clear RenderTarget to avoid tile initialization on mobile GPUs
                // https://community.arm.com/graphics/b/blog/posts/mali-performance-2-how-to-correctly-handle-framebuffers
                var cmd = new CommandBuffer() { name = "Clear" };
                cmd.ClearRenderTarget(true, true, camera.backgroundColor);
                context.ExecuteCommandBuffer(cmd);
                cmd.Dispose();

                // Setup light and shadow shader constants
                SetupShaderLightConstants(visibleLights, ref lightData, ref cullResults, ref context);
                if (lightData.shadowsRendered)
                    SetupShadowShaderConstants(ref context, ref visibleLights[lightData.shadowLightIndex], lightData.shadowLightIndex, m_ShadowCasterCascadesCount);
                SetShaderKeywords(ref lightData, ref context);

                RendererConfiguration configuration = RendererConfiguration.PerObjectReflectionProbes;
                if (m_Asset.EnableLightmap)
                    configuration |= RendererConfiguration.PerObjectLightmaps;

                if (m_Asset.EnableAmbientProbe)
                    configuration |= RendererConfiguration.PerObjectLightProbe;

                if (!lightData.isSingleDirectionalLight)
                    configuration |= RendererConfiguration.ProvideLightIndices;

                // Render Opaques
                var litSettings = new DrawRendererSettings(cullResults, camera, m_LitPassName);
                litSettings.sorting.flags = SortFlags.CommonOpaque;
                litSettings.inputFilter.SetQueuesOpaque();
                litSettings.rendererConfiguration = configuration;

                var unlitSettings = new DrawRendererSettings(cullResults, camera, m_UnlitPassName);
                unlitSettings.sorting.flags = SortFlags.CommonOpaque;
                unlitSettings.inputFilter.SetQueuesOpaque();

                context.DrawRenderers(ref litSettings);

                // Release temporary RT
                var discardRT = new CommandBuffer();
                discardRT.ReleaseTemporaryRT(m_ShadowMapProperty);
                context.ExecuteCommandBuffer(discardRT);
                discardRT.Dispose();

                context.DrawRenderers(ref unlitSettings);

                // TODO: Check skybox shader
                context.DrawSkybox(camera);

                // Render Alpha blended
                litSettings.sorting.flags = SortFlags.CommonTransparent;
                litSettings.inputFilter.SetQueuesTransparent();
                context.DrawRenderers(ref litSettings);

                unlitSettings.sorting.flags = SortFlags.CommonTransparent;
                unlitSettings.inputFilter.SetQueuesTransparent();
                context.DrawRenderers(ref unlitSettings);
            }

            context.Submit();
        }

        private void BuildShadowSettings()
        {
            m_ShadowSettings = ShadowSettings.Default;
            m_ShadowSettings.directionalLightCascadeCount = m_Asset.CascadeCount;

            m_ShadowSettings.shadowAtlasWidth = m_Asset.ShadowAtlasResolution;
            m_ShadowSettings.shadowAtlasHeight = m_Asset.ShadowAtlasResolution;
            m_ShadowSettings.maxShadowDistance = m_Asset.ShadowDistance;

            switch (m_ShadowSettings.directionalLightCascadeCount)
            {
                case 1:
                    m_ShadowSettings.directionalLightCascades = new Vector3(1.0f, 0.0f, 0.0f);
                    break;

                case 2:
                    m_ShadowSettings.directionalLightCascades = new Vector3(m_Asset.Cascade2Split, 1.0f, 0.0f);
                    break;

                default:
                    m_ShadowSettings.directionalLightCascades = m_Asset.Cascade4Split;
                    break;
            }
        }

        private void InitializeLightData(VisibleLight[] lights, out LightData lightData)
        {
            for (int i = 0; i < kMaxVisibleLights; ++i)
            {
                m_LightPositions[i] = Vector4.zero;
                m_LightColors[i] = Vector4.zero;
                m_LightAttenuations[i] = new Vector4(0.0f, 1.0f, 0.0f, 0.0f);
                m_LightSpotDirections[i] = new Vector4(0.0f, 0.0f, 1.0f, 0.0f);
            }

            int lightsCount = lights.Length;
            lightData.pixelLightsCount = Mathf.Min(lightsCount, m_Asset.MaxSupportedPixelLights);
            lightData.vertexLightsCount = (m_Asset.SupportsVertexLight) ? Mathf.Min(lightsCount - lightData.pixelLightsCount, kMaxVertexLights) : 0;
            lightData.isSingleDirectionalLight = lightData.pixelLightsCount == 1 && lightData.vertexLightsCount == 0 && lights[0].lightType == LightType.Directional;
<<<<<<< HEAD
=======

            // Directional light path can handle unlit.
            if (lightsCount == 0)
                lightData.isSingleDirectionalLight = true;
            
>>>>>>> 208d257c
            lightData.shadowsRendered = false;

            InitializeMainShadowLightIndex(lights, out lightData.shadowLightIndex);
        }

        private void FillLightIndices(ref CullResults cullResults, int visibleLightsCount)
        {
            //int visibleRenderersCount = cullResults.GetVisibleRenderersCount();
            // TODO: commenting cullResults.GetVisislbeRenderersCount() to avoid compiler errors as it is not in main SRP trunk yet
            // For now setting a small amount enough for the test scenes.
            int visibleRenderersCount = 1024;
            if (visibleRenderersCount > m_LightIndicesCount)
            {
                m_LightIndicesCount = visibleRenderersCount * visibleLightsCount;
                if (m_LightIndexListBuffer != null)
                    m_LightIndexListBuffer.Release();
                m_LightIndexListBuffer = new ComputeBuffer(m_LightIndicesCount, sizeof(uint));
            }
            cullResults.FillLightIndices(m_LightIndexListBuffer);
        }

        private void SetupShaderLightConstants(VisibleLight[] lights, ref LightData lightData, ref CullResults cullResults, ref ScriptableRenderContext context)
        {
<<<<<<< HEAD
=======
            if (lights.Length == 0)
                return;

>>>>>>> 208d257c
            if (lightData.isSingleDirectionalLight) 
                SetupShaderSingleDirectionalLightConstants(ref lights [0], ref context);
            else
                SetupShaderLightListConstants(lights, lightData.pixelLightsCount, ref cullResults, ref context);
        }

        private void SetupShaderSingleDirectionalLightConstants(ref VisibleLight light, ref ScriptableRenderContext context)
        {
            Vector4 lightDir = -light.localToWorld.GetColumn(2);
             
            CommandBuffer cmd = new CommandBuffer() { name = "SetupLightConstants" };
            cmd.SetGlobalVector("_LightPosition0", new Vector4(lightDir.x, lightDir.y, lightDir.z, 0.0f));
            cmd.SetGlobalColor("_LightColor0", light.finalColor);
            context.ExecuteCommandBuffer(cmd);
            cmd.Dispose();
        }
<<<<<<< HEAD

        // TODO: Perform tests on light lights memory pattern access (SOA vs AOS vs Swizzling)
        private void SetupShaderLightListConstants(VisibleLight[] lights, int pixelLightsCount, ref CullResults cullResults, ref ScriptableRenderContext context)
        {
            FillLightIndices(ref cullResults, lights.Length);
            int maxLights = Math.Min(kMaxVisibleLights, lights.Length);

=======

        // TODO: Perform tests on light lights memory pattern access (SOA vs AOS vs Swizzling)
        private void SetupShaderLightListConstants(VisibleLight[] lights, int pixelLightsCount, ref CullResults cullResults, ref ScriptableRenderContext context)
        {
            FillLightIndices(ref cullResults, lights.Length);
            int maxLights = Math.Min(kMaxVisibleLights, lights.Length);

>>>>>>> 208d257c
            for (int i = 0; i < maxLights; ++i) 
            {
                VisibleLight currLight = lights [i];
                if (currLight.lightType == LightType.Directional) 
                {
                    Vector4 dir = -currLight.localToWorld.GetColumn (2);
                    m_LightPositions [i] = new Vector4 (dir.x, dir.y, dir.z, 0.0f);
                } 
                else 
                {
                    Vector4 pos = currLight.localToWorld.GetColumn (3);
                    m_LightPositions [i] = new Vector4 (pos.x, pos.y, pos.z, 1.0f);
                }

                m_LightColors[i] = currLight.finalColor;

                float rangeSq = currLight.range * currLight.range;
                float quadAtten = (currLight.lightType == LightType.Directional) ? 0.0f : 25.0f / rangeSq;

                if (currLight.lightType == LightType.Spot) 
                {
                    Vector4 dir = currLight.localToWorld.GetColumn (2);
                    m_LightSpotDirections [i] = new Vector4 (-dir.x, -dir.y, -dir.z, 0.0f);

                    float spotAngle = Mathf.Deg2Rad * currLight.spotAngle;
                    float cosOuterAngle = Mathf.Cos (spotAngle * 0.5f);
                    float cosInneAngle = Mathf.Cos (spotAngle * 0.25f);
                    float angleRange = cosInneAngle - cosOuterAngle;
                    m_LightAttenuations [i] = new Vector4 (cosOuterAngle,
                        Mathf.Approximately (angleRange, 0.0f) ? 1.0f : angleRange, quadAtten, rangeSq);
                } 
                else
                {
                    m_LightSpotDirections [i] = new Vector4 (0.0f, 0.0f, 1.0f, 0.0f);
                    m_LightAttenuations [i] = new Vector4 (-1.0f, 1.0f, quadAtten, rangeSq);
                }
            }

            CommandBuffer cmd = new CommandBuffer () { name = "SetupShadowShaderConstants" };
            cmd.SetGlobalVector("globalLightCount", new Vector4 (pixelLightsCount, 0.0f, 0.0f, 0.0f));
            cmd.SetGlobalVectorArray ("globalLightPos", m_LightPositions);
            cmd.SetGlobalVectorArray ("globalLightColor", m_LightColors);
            cmd.SetGlobalVectorArray ("globalLightAtten", m_LightAttenuations);
            cmd.SetGlobalVectorArray ("globalLightSpotDir", m_LightSpotDirections);
            cmd.SetGlobalBuffer("globalLightIndexList", m_LightIndexListBuffer);
<<<<<<< HEAD
=======
            context.ExecuteCommandBuffer(cmd);
            cmd.Dispose();
        }

        private void SetShaderKeywords(ref LightData lightData, ref ScriptableRenderContext context)
        {
            CommandBuffer cmd = new CommandBuffer() { name = "SetShaderKeywords" };
            SetShaderKeywords(cmd, lightData.shadowsRendered, lightData.isSingleDirectionalLight, lightData.vertexLightsCount > 0);
>>>>>>> 208d257c
            context.ExecuteCommandBuffer(cmd);
            cmd.Dispose();
        }

<<<<<<< HEAD
        private void SetShaderKeywords(ref LightData lightData, ref ScriptableRenderContext context)
        {
            CommandBuffer cmd = new CommandBuffer() { name = "SetShaderKeywords" };
            SetShaderKeywords(cmd, lightData.shadowsRendered, lightData.isSingleDirectionalLight, lightData.vertexLightsCount > 0);
            context.ExecuteCommandBuffer(cmd);
            cmd.Dispose();
        }

=======
>>>>>>> 208d257c
        private bool RenderShadows(ref CullResults cullResults, ref VisibleLight shadowLight, int shadowLightIndex, ref ScriptableRenderContext context)
        {
            m_ShadowCasterCascadesCount = m_ShadowSettings.directionalLightCascadeCount;

            if (shadowLight.lightType == LightType.Spot)
                m_ShadowCasterCascadesCount = 1;

            int shadowResolution = GetMaxTileResolutionInAtlas(m_ShadowSettings.shadowAtlasWidth, m_ShadowSettings.shadowAtlasHeight, m_ShadowCasterCascadesCount);

            Bounds bounds;
            if (!cullResults.GetShadowCasterBounds(shadowLightIndex, out bounds))
                return false;

            var setRenderTargetCommandBuffer = new CommandBuffer();
            setRenderTargetCommandBuffer.name = "Render packed shadows";
            setRenderTargetCommandBuffer.GetTemporaryRT(m_ShadowMapProperty, m_ShadowSettings.shadowAtlasWidth,
                m_ShadowSettings.shadowAtlasHeight, m_DepthBufferBits, FilterMode.Bilinear, RenderTextureFormat.Depth,
                RenderTextureReadWrite.Linear);
            setRenderTargetCommandBuffer.SetRenderTarget(m_ShadowMapRTID);
            setRenderTargetCommandBuffer.ClearRenderTarget(true, true, Color.black);
            context.ExecuteCommandBuffer(setRenderTargetCommandBuffer);
            setRenderTargetCommandBuffer.Dispose();

            float shadowNearPlane = m_Asset.ShadowNearOffset;
            Vector3 splitRatio = m_ShadowSettings.directionalLightCascades;

            Matrix4x4 view, proj;
            var settings = new DrawShadowsSettings(cullResults, shadowLightIndex);
            bool needRendering = false;

            if (shadowLight.lightType == LightType.Spot)
            {
                needRendering = cullResults.ComputeSpotShadowMatricesAndCullingPrimitives(shadowLightIndex, out view, out proj,
                        out settings.splitData);

                if (!needRendering)
                    return false;

                SetupShadowSliceTransform(0, shadowResolution, proj, view);
                RenderShadowSlice(ref context, 0, proj, view, settings);
            }
            else if (shadowLight.lightType == LightType.Directional)
            {
                for (int cascadeIdx = 0; cascadeIdx < m_ShadowCasterCascadesCount; ++cascadeIdx)
                {
                    needRendering = cullResults.ComputeDirectionalShadowMatricesAndCullingPrimitives(shadowLightIndex,
                            cascadeIdx, m_ShadowCasterCascadesCount, splitRatio, shadowResolution, shadowNearPlane, out view, out proj,
                            out settings.splitData);

                    m_DirectionalShadowSplitDistances[cascadeIdx] = settings.splitData.cullingSphere;
                    m_DirectionalShadowSplitDistances[cascadeIdx].w *= settings.splitData.cullingSphere.w;

                    if (!needRendering)
                        return false;

                    SetupShadowSliceTransform(cascadeIdx, shadowResolution, proj, view);
                    RenderShadowSlice(ref context, cascadeIdx, proj, view, settings);
                }
            }
            else
            {
                Debug.LogWarning("Only spot and directional shadow casters are supported in lightweight pipeline");
                return false;
            }

            return true;
        }

        private void SetupShadowSliceTransform(int cascadeIndex, int shadowResolution, Matrix4x4 proj, Matrix4x4 view)
        {
            // Assumes MAX_CASCADES = 4
            m_ShadowSlices[cascadeIndex].atlasX = (cascadeIndex % 2) * shadowResolution;
            m_ShadowSlices[cascadeIndex].atlasY = (cascadeIndex / 2) * shadowResolution;
            m_ShadowSlices[cascadeIndex].shadowResolution = shadowResolution;
            m_ShadowSlices[cascadeIndex].shadowTransform = Matrix4x4.identity;

            var matScaleBias = Matrix4x4.identity;
            matScaleBias.m00 = 0.5f;
            matScaleBias.m11 = 0.5f;
            matScaleBias.m22 = 0.5f;
            matScaleBias.m03 = 0.5f;
            matScaleBias.m23 = 0.5f;
            matScaleBias.m13 = 0.5f;

            // Later down the pipeline the proj matrix will be scaled to reverse-z in case of DX.
            // We need account for that scale in the shadowTransform.
            if (SystemInfo.usesReversedZBuffer)
                matScaleBias.m22 = -0.5f;

            var matTile = Matrix4x4.identity;
            matTile.m00 = (float)m_ShadowSlices[cascadeIndex].shadowResolution /
                (float)m_ShadowSettings.shadowAtlasWidth;
            matTile.m11 = (float)m_ShadowSlices[cascadeIndex].shadowResolution /
                (float)m_ShadowSettings.shadowAtlasHeight;
            matTile.m03 = (float)m_ShadowSlices[cascadeIndex].atlasX / (float)m_ShadowSettings.shadowAtlasWidth;
            matTile.m13 = (float)m_ShadowSlices[cascadeIndex].atlasY / (float)m_ShadowSettings.shadowAtlasHeight;

            m_ShadowSlices[cascadeIndex].shadowTransform = matTile * matScaleBias * proj * view;
        }

        private void RenderShadowSlice(ref ScriptableRenderContext context, int cascadeIndex,
            Matrix4x4 proj, Matrix4x4 view, DrawShadowsSettings settings)
        {
            var buffer = new CommandBuffer() {name = "Prepare Shadowmap Slice"};
            buffer.SetViewport(new Rect(m_ShadowSlices[cascadeIndex].atlasX, m_ShadowSlices[cascadeIndex].atlasY,
                    m_ShadowSlices[cascadeIndex].shadowResolution, m_ShadowSlices[cascadeIndex].shadowResolution));
            buffer.SetViewProjectionMatrices(view, proj);
            context.ExecuteCommandBuffer(buffer);
            buffer.Dispose();

            context.DrawShadows(ref settings);
        }

        private int GetMaxTileResolutionInAtlas(int atlasWidth, int atlasHeight, int tileCount)
        {
            int resolution = Mathf.Min(atlasWidth, atlasHeight);
            if (tileCount > Mathf.Log(resolution))
            {
                Debug.LogError(
                    String.Format(
                        "Cannot fit {0} tiles into current shadowmap atlas of size ({1}, {2}). ShadowMap Resolution set to zero.",
                        tileCount, atlasWidth, atlasHeight));
                return 0;
            }

            int currentTileCount = atlasWidth / resolution * atlasHeight / resolution;
            while (currentTileCount < tileCount)
            {
                resolution = resolution >> 1;
                currentTileCount = atlasWidth / resolution * atlasHeight / resolution;
            }
            return resolution;
        }

        private void SetupShadowShaderConstants(ref ScriptableRenderContext context, ref VisibleLight shadowLight, int shadowLightIndex, int cascadeCount)
        {
            Vector3 shadowLightDir = Vector3.Normalize(shadowLight.localToWorld.GetColumn(2));

            // TODO: multiplying by 0.1 to get similar results to Unity vanilla shadow bias
            float bias = shadowLight.light.shadowBias * 0.1f;
            float normalBias = shadowLight.light.shadowNormalBias;
            float shadowResolution = m_ShadowSlices[0].shadowResolution;

            const int maxShadowCascades = 4;
            Matrix4x4[] shadowMatrices = new Matrix4x4[maxShadowCascades];
            for (int i = 0; i < cascadeCount; ++i)
                shadowMatrices[i] = (cascadeCount >= i) ? m_ShadowSlices[i].shadowTransform : Matrix4x4.identity;

            // TODO: shadow resolution per cascade in case cascades endup being supported.
            float invShadowResolution = 1.0f / shadowResolution;
            float[] pcfKernel =
            {
                -0.5f * invShadowResolution, 0.5f * invShadowResolution,
                0.5f * invShadowResolution, 0.5f * invShadowResolution,
                -0.5f * invShadowResolution, -0.5f * invShadowResolution,
                0.5f * invShadowResolution, -0.5f * invShadowResolution
            };

            var setupShadow = new CommandBuffer() {name = "SetupShadowShaderConstants"};
            setupShadow.SetGlobalMatrixArray("_WorldToShadow", shadowMatrices);
            setupShadow.SetGlobalVectorArray("_DirShadowSplitSpheres", m_DirectionalShadowSplitDistances);
            setupShadow.SetGlobalVector("_ShadowLightDirection", new Vector4(-shadowLightDir.x, -shadowLightDir.y, -shadowLightDir.z, 0.0f));
            setupShadow.SetGlobalVector("_ShadowData", new Vector4(shadowLightIndex, bias, normalBias, 0.0f));
            setupShadow.SetGlobalFloatArray("_PCFKernel", pcfKernel);
            context.ExecuteCommandBuffer(setupShadow);
            setupShadow.Dispose();
        }

        private void SetShaderKeywords(CommandBuffer cmd, bool renderShadows, bool singleDirecitonal, bool vertexLightSupport)
        {
            if (vertexLightSupport)
                cmd.EnableShaderKeyword("_VERTEX_LIGHTS");
            else
                cmd.DisableShaderKeyword("_VERTEX_LIGHTS");

            if (singleDirecitonal)
                cmd.EnableShaderKeyword("_SINGLE_DIRECTIONAL_LIGHT");
            else
                cmd.DisableShaderKeyword("_SINGLE_DIRECTIONAL_LIGHT");

            string[] shadowKeywords = new string[] { "_HARD_SHADOWS", "_SOFT_SHADOWS", "_HARD_SHADOWS_CASCADES", "_SOFT_SHADOWS_CASCADES" };
            for (int i = 0; i < shadowKeywords.Length; ++i)
                cmd.DisableShaderKeyword(shadowKeywords[i]);

            if (renderShadows && m_Asset.CurrShadowType != ShadowType.NO_SHADOW)
            {
                int keywordIndex = (int)m_Asset.CurrShadowType - 1;
                if (m_Asset.CascadeCount > 1)
                    keywordIndex += 2;
                cmd.EnableShaderKeyword(shadowKeywords[keywordIndex]);
            }

            if (m_Asset.EnableAmbientProbe)
                cmd.EnableShaderKeyword("_LIGHT_PROBES_ON");
            else
                cmd.DisableShaderKeyword("_LIGHT_PROBES_ON");
        }

        private void InitializeMainShadowLightIndex(VisibleLight[] lights, out int shadowIndex)
        {
            shadowIndex = -1;
            float maxIntensity = -1;
            for (int i = 0; i < lights.Length; ++i)
            {
                Light light = lights[i].light;
                if (light.shadows != LightShadows.None && IsSupportedShadowType(light.type) && light.intensity > maxIntensity)
                {
                    shadowIndex = i;
                    maxIntensity = light.intensity;
                }
            }
        }

        private bool IsSupportedShadowType(LightType type)
        {
            return (type == LightType.Directional || type == LightType.Spot);
        }
    }
}<|MERGE_RESOLUTION|>--- conflicted
+++ resolved
@@ -230,14 +230,11 @@
             lightData.pixelLightsCount = Mathf.Min(lightsCount, m_Asset.MaxSupportedPixelLights);
             lightData.vertexLightsCount = (m_Asset.SupportsVertexLight) ? Mathf.Min(lightsCount - lightData.pixelLightsCount, kMaxVertexLights) : 0;
             lightData.isSingleDirectionalLight = lightData.pixelLightsCount == 1 && lightData.vertexLightsCount == 0 && lights[0].lightType == LightType.Directional;
-<<<<<<< HEAD
-=======
 
             // Directional light path can handle unlit.
             if (lightsCount == 0)
                 lightData.isSingleDirectionalLight = true;
             
->>>>>>> 208d257c
             lightData.shadowsRendered = false;
 
             InitializeMainShadowLightIndex(lights, out lightData.shadowLightIndex);
@@ -261,12 +258,9 @@
 
         private void SetupShaderLightConstants(VisibleLight[] lights, ref LightData lightData, ref CullResults cullResults, ref ScriptableRenderContext context)
         {
-<<<<<<< HEAD
-=======
             if (lights.Length == 0)
                 return;
 
->>>>>>> 208d257c
             if (lightData.isSingleDirectionalLight) 
                 SetupShaderSingleDirectionalLightConstants(ref lights [0], ref context);
             else
@@ -283,7 +277,6 @@
             context.ExecuteCommandBuffer(cmd);
             cmd.Dispose();
         }
-<<<<<<< HEAD
 
         // TODO: Perform tests on light lights memory pattern access (SOA vs AOS vs Swizzling)
         private void SetupShaderLightListConstants(VisibleLight[] lights, int pixelLightsCount, ref CullResults cullResults, ref ScriptableRenderContext context)
@@ -291,15 +284,6 @@
             FillLightIndices(ref cullResults, lights.Length);
             int maxLights = Math.Min(kMaxVisibleLights, lights.Length);
 
-=======
-
-        // TODO: Perform tests on light lights memory pattern access (SOA vs AOS vs Swizzling)
-        private void SetupShaderLightListConstants(VisibleLight[] lights, int pixelLightsCount, ref CullResults cullResults, ref ScriptableRenderContext context)
-        {
-            FillLightIndices(ref cullResults, lights.Length);
-            int maxLights = Math.Min(kMaxVisibleLights, lights.Length);
-
->>>>>>> 208d257c
             for (int i = 0; i < maxLights; ++i) 
             {
                 VisibleLight currLight = lights [i];
@@ -345,22 +329,10 @@
             cmd.SetGlobalVectorArray ("globalLightAtten", m_LightAttenuations);
             cmd.SetGlobalVectorArray ("globalLightSpotDir", m_LightSpotDirections);
             cmd.SetGlobalBuffer("globalLightIndexList", m_LightIndexListBuffer);
-<<<<<<< HEAD
-=======
             context.ExecuteCommandBuffer(cmd);
             cmd.Dispose();
         }
 
-        private void SetShaderKeywords(ref LightData lightData, ref ScriptableRenderContext context)
-        {
-            CommandBuffer cmd = new CommandBuffer() { name = "SetShaderKeywords" };
-            SetShaderKeywords(cmd, lightData.shadowsRendered, lightData.isSingleDirectionalLight, lightData.vertexLightsCount > 0);
->>>>>>> 208d257c
-            context.ExecuteCommandBuffer(cmd);
-            cmd.Dispose();
-        }
-
-<<<<<<< HEAD
         private void SetShaderKeywords(ref LightData lightData, ref ScriptableRenderContext context)
         {
             CommandBuffer cmd = new CommandBuffer() { name = "SetShaderKeywords" };
@@ -369,8 +341,6 @@
             cmd.Dispose();
         }
 
-=======
->>>>>>> 208d257c
         private bool RenderShadows(ref CullResults cullResults, ref VisibleLight shadowLight, int shadowLightIndex, ref ScriptableRenderContext context)
         {
             m_ShadowCasterCascadesCount = m_ShadowSettings.directionalLightCascadeCount;
