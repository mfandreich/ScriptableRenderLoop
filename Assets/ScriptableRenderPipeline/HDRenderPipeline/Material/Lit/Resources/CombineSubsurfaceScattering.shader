--- conflicted
+++ resolved
@@ -90,14 +90,9 @@
                 return /* 0.25 * */ S * (expOneThird + expOneThird * expOneThird * expOneThird);
             }
 
-<<<<<<< HEAD
-            // Computes F(x)/P(x), s.t. x = sqrt(r^2 + t^2).
-            float3 ComputeBilateralWeight(float3 S, float r, float t, float rcpDistScale, float rcpPdf)
-=======
             // Computes F(r)/P(r), s.t. r = sqrt(a^2 + b^2).
             // Rescaling of the PDF is handled by 'totalWeight'.
             float3 ComputeBilateralWeight(float a2, float b, float mmPerUnit, float3 S, float rcpPdf)
->>>>>>> 26bfe65c
             {
             #if (SSS_BILATERAL_FILTER == 0)
                 b = 0;
@@ -110,17 +105,6 @@
                 // Only 'b2' requires unit conversion.
                 float r = sqrt(a2 + (b * mmPerUnit) * (b * mmPerUnit));
             #endif
-<<<<<<< HEAD
-                // Reducing the integration distance is equivalent to stretching the integration axis.
-                float3 val = KernelValCircle(sqrt(r * r + t * t) * rcpDistScale, S);
-
-                // Rescaling of the PDF is handled via 'totalWeight'.
-                return val * rcpPdf;
-            }
-
-            #define SSS_ITER(i, n, kernel, profileID, shapeParam, centerPosUnSS, centerDepthVS, \
-                    millimPerUnit, scaledPixPerMm, rcpDistScale, totalIrradiance, totalWeight)  \
-=======
 
             #if SSS_CLAMP_ARTIFACT
                 return saturate(KernelValCircle(r, S) * rcpPdf);
@@ -132,17 +116,12 @@
             #define SSS_ITER(i, n, kernel, profileID, shapeParam, centerPosUnSS, centerPosVS,   \
                              useTangentPlane, tangentX, tangentY, mmPerUnit, pixelsPerMm,       \
                              totalIrradiance, totalWeight)                                      \
->>>>>>> 26bfe65c
             {                                                                                   \
                 float  r   = kernel[profileID][i][0];                                           \
                 /* The relative sample position is known at compile time. */                    \
                 float  phi = SampleDiskFibonacci(i, n).y;                                       \
                 float2 vec = r * float2(cos(phi), sin(phi));                                    \
                                                                                                 \
-<<<<<<< HEAD
-                float2 position   = centerPosUnSS + vec * scaledPixPerMm;                       \
-                float3 irradiance = LOAD_TEXTURE2D(_IrradianceSource, position).rgb;            \
-=======
                 /* Compute the screen-space position and the associated irradiance. */          \
                 float2 position; float3 irradiance;                                             \
                 /* Compute the squared distance (in mm) in the screen-aligned plane. */         \
@@ -167,7 +146,6 @@
                     irradiance = LOAD_TEXTURE2D(_IrradianceSource, position).rgb;               \
                     dXY2       = r * r;                                                         \
                 }                                                                               \
->>>>>>> 26bfe65c
                                                                                                 \
                 /* TODO: see if making this a [branch] improves performance. */                 \
                 [flatten]                                                                       \
@@ -178,11 +156,7 @@
                     float  d = LinearEyeDepth(z, _ZBufferParams);                               \
                     float  t = d - centerPosVS.z;                                               \
                     float  p = kernel[profileID][i][1];                                         \
-<<<<<<< HEAD
-                    float3 w = ComputeBilateralWeight(shapeParam, r, t, rcpDistScale, p);       \
-=======
                     float3 w = ComputeBilateralWeight(dXY2, t, mmPerUnit, shapeParam, p);       \
->>>>>>> 26bfe65c
                                                                                                 \
                     totalIrradiance += w * irradiance;                                          \
                     totalWeight     += w;                                                       \
@@ -202,14 +176,9 @@
                 }                                                                               \
             }
 
-<<<<<<< HEAD
-            #define SSS_LOOP(n, kernel, profileID, shapeParam, centerPosUnSS, centerDepthVS,    \
-                    millimPerUnit, scaledPixPerMm, rcpDistScale, totalIrradiance, totalWeight)  \
-=======
             #define SSS_LOOP(n, kernel, profileID, shapeParam, centerPosUnSS, centerPosVS,      \
                              useTangentPlane, tangentX, tangentY, mmPerUnit, pixelsPerMm,       \
                              totalIrradiance, totalWeight)                                      \
->>>>>>> 26bfe65c
             {                                                                                   \
                 float  centerRadius = kernel[profileID][0][0];                                  \
                 float  centerRcpPdf = kernel[profileID][0][1];                                  \
@@ -222,14 +191,9 @@
                 [unroll]                                                                        \
                 for (uint i = 1; i < n; i++)                                                    \
                 {                                                                               \
-<<<<<<< HEAD
-                    SSS_ITER(i, n, kernel, profileID, shapeParam, centerPosUnSS, centerDepthVS, \
-                    millimPerUnit, scaledPixPerMm, rcpDistScale, totalIrradiance, totalWeight)  \
-=======
                     SSS_ITER(i, n, kernel, profileID, shapeParam, centerPosUnSS, centerPosVS,   \
                              useTangentPlane, tangentX, tangentY, mmPerUnit, pixelsPerMm,       \
                              totalIrradiance, totalWeight)                                      \
->>>>>>> 26bfe65c
                 }                                                                               \
             }
 
@@ -281,21 +245,6 @@
                 float3 centerPosVS = ComputeViewSpacePosition(centerPosSS, centerDepth, _InvProjMatrix);
                 float3 cornerPosVS = ComputeViewSpacePosition(cornerPosSS, centerDepth, _InvProjMatrix);
 
-<<<<<<< HEAD
-                // Compute the view-space dimensions of the pixel as a quad projected onto geometry.
-                float2 unitsPerPixel  = 2 * (cornerPosVS.xy - centerPosVS.xy);
-            #ifdef SSS_MODEL_DISNEY
-                float  metersPerUnit  = _WorldScales[profileID];
-                float  millimPerUnit  = MILLIMETERS_PER_METER * metersPerUnit;
-                float2 scaledPixPerMm = distScale * rcp(millimPerUnit * unitsPerPixel);
-
-                // Take the first (central) sample.
-                // TODO: copy its neighborhood into LDS.
-                float2 centerPosition   = posInput.unPositionSS;
-                float3 centerIrradiance = LOAD_TEXTURE2D(_IrradianceSource, centerPosition).rgb;
-
-                float  maxDistInPixels  = maxDistance * max(scaledPixPerMm.x, scaledPixPerMm.y);
-=======
             #ifdef SSS_MODEL_DISNEY
                 // Rescaling the filter is equivalent to inversely scaling the world.
                 float mmPerUnit  = MILLIMETERS_PER_METER * (_WorldScales[profileID] / distScale);
@@ -304,20 +253,16 @@
                 // Compute the view-space dimensions of the pixel as a quad projected onto geometry.
                 float2 unitsPerPixel = 2 * abs(cornerPosVS.xy - centerPosVS.xy);
                 float2 pixelsPerMm   = rcp(unitsPerPixel) * unitsPerMm;
->>>>>>> 26bfe65c
 
                 // We perform point sampling. Therefore, we can avoid the cost
                 // of filtering if we stay within the bounds of the current pixel.
                 // We use the value of 1 instead of 0.5 as an optimization.
-<<<<<<< HEAD
-=======
                 // N.b.: our LoD selection algorithm is the same regardless of
                 // whether we integrate over the tangent plane or not, since we
                 // don't want the orientation of the tangent plane to create
                 // divergence of execution across the warp.
                 float maxDistInPixels = maxDistance * max(pixelsPerMm.x, pixelsPerMm.y);
 
->>>>>>> 26bfe65c
                 [branch]
                 if (distScale == 0 || maxDistInPixels < 1)
                 {
@@ -351,13 +296,8 @@
                         return float4(0.5, 0.5, 0, 1);
                     #else
                         SSS_LOOP(SSS_N_SAMPLES_FAR_FIELD, _FilterKernelsFarField,
-<<<<<<< HEAD
-                                 profileID, shapeParam, centerPosition, centerPosVS.z,
-                                 millimPerUnit, scaledPixPerMm, rcp(distScale),
-=======
                                  profileID, shapeParam, centerPosition, centerPosVS,
                                  useTangentPlane, tangentX, tangentY, mmPerUnit, pixelsPerMm,
->>>>>>> 26bfe65c
                                  totalIrradiance, totalWeight)
                     #endif
                 }
@@ -367,47 +307,33 @@
                         return float4(1, 0, 0, 1);
                     #else
                         SSS_LOOP(SSS_N_SAMPLES_NEAR_FIELD, _FilterKernelsNearField,
-<<<<<<< HEAD
-                                 profileID, shapeParam, centerPosition, centerPosVS.z,
-                                 millimPerUnit, scaledPixPerMm, rcp(distScale),
-=======
                                  profileID, shapeParam, centerPosition, centerPosVS,
                                  useTangentPlane, tangentX, tangentY, mmPerUnit, pixelsPerMm,
->>>>>>> 26bfe65c
                                  totalIrradiance, totalWeight)
                     #endif
                 }
             #else
-<<<<<<< HEAD
-                float  metersPerUnit  = _WorldScales[profileID] * SSS_BASIC_DISTANCE_SCALE;
-                float  centimPerUnit  = CENTIMETERS_PER_METER * metersPerUnit;
-                float2 scaledPixPerCm = distScale * rcp(centimPerUnit * unitsPerPixel);
-                float  unitScale      = centimPerUnit / distScale;
-=======
                 // Rescaling the filter is equivalent to inversely scaling the world.
                 float  metersPerUnit = _WorldScales[profileID] / distScale * SSS_BASIC_DISTANCE_SCALE;
                 float  centimPerUnit = CENTIMETERS_PER_METER * metersPerUnit;
                 // Compute the view-space dimensions of the pixel as a quad projected onto geometry.
                 float2 unitsPerPixel = 2 * abs(cornerPosVS.xy - centerPosVS.xy);
                 float2 pixelsPerCm   = rcp(centimPerUnit * unitsPerPixel);
->>>>>>> 26bfe65c
 
                 // Compute the filtering direction.
             #ifdef SSS_FILTER_HORIZONTAL_AND_COMBINE
-                float  scaledStepSize = scaledPixPerCm.x;
-                float2 unitDirection  = float2(1, 0);
-            #else
-                float  scaledStepSize = scaledPixPerCm.y;
-                float2 unitDirection  = float2(0, 1);
-            #endif
-
-                float2   scaledDirection  = scaledPixPerCm * unitDirection;
+                float2 unitDirection = float2(1, 0);
+            #else
+                float2 unitDirection = float2(0, 1);
+            #endif
+
+                float2   scaledDirection  = pixelsPerCm * unitDirection;
                 float    phi              = 0; // Random rotation; unused for now
                 float2x2 rotationMatrix   = float2x2(cos(phi), -sin(phi), sin(phi), cos(phi));
                 float2   rotatedDirection = mul(rotationMatrix, scaledDirection);
 
                 // Load (1 / (2 * WeightedVariance)) for bilateral weighting.
-            #if (RBG_BILATERAL_WEIGHTS != 0)
+            #if RBG_BILATERAL_WEIGHTS
                 float3 halfRcpVariance = _HalfRcpWeightedVariances[profileID].rgb;
             #else
                 float  halfRcpVariance = _HalfRcpWeightedVariances[profileID].a;
@@ -425,7 +351,7 @@
                 // We perform point sampling. Therefore, we can avoid the cost
                 // of filtering if we stay within the bounds of the current pixel.
                 // We use the value of 1 instead of 0.5 as an optimization.
-                float maxDistInPixels = scaledStepSize * maxDistance;
+                float maxDistInPixels = maxDistance * max(pixelsPerCm.x, pixelsPerCm.y);
 
                 [branch]
                 if (distScale == 0 || maxDistInPixels < 1)
@@ -452,7 +378,7 @@
                         // Ref #2: Separable SSS, Supplementary Materials, Section E.
                         float rawDepth    = LOAD_TEXTURE2D(_MainDepthTexture, samplePosition).r;
                         float sampleDepth = LinearEyeDepth(rawDepth, _ZBufferParams);
-                        float zDistance   = unitScale * sampleDepth - (unitScale * centerPosVS.z);
+                        float zDistance   = centimPerUnit * sampleDepth - (centimPerUnit * centerPosVS.z);
                         sampleWeight     *= exp(-zDistance * zDistance * halfRcpVariance);
 
                         totalIrradiance += sampleWeight * sampleIrradiance;
