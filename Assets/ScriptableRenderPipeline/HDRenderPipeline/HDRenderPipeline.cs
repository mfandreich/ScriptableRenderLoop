--- conflicted
+++ resolved
@@ -1,2277 +1,1137 @@
-<<<<<<< HEAD
-using UnityEngine.Rendering;
-using System;
-using System.Linq;
-using UnityEngine.Experimental.PostProcessing;
-using UnityEngine.Experimental.Rendering.HDPipeline.TilePass;
-
-#if UNITY_EDITOR
-using UnityEditor;
-#endif
-
-namespace UnityEngine.Experimental.Rendering.HDPipeline
-{
-    [ExecuteInEditMode]
-    // This HDRenderPipeline assume linear lighting. Don't work with gamma.
-    public class HDRenderPipeline : RenderPipelineAsset
-    {
-        const string k_HDRenderPipelinePath = "Assets/ScriptableRenderPipeline/HDRenderPipeline/HDRenderPipeline.asset";
-
-#if UNITY_EDITOR
-        [MenuItem("RenderPipeline/Create HDRenderPipeline")]
-        static void CreateHDRenderPipeline()
-        {
-            var instance = CreateInstance<HDRenderPipeline>();
-            AssetDatabase.CreateAsset(instance, k_HDRenderPipelinePath);
-        }
-
-        [UnityEditor.MenuItem("HDRenderPipeline/UpdateHDRenderPipeline")]
-        static void UpdateHDRenderPipeline()
-        {
-            var guids = AssetDatabase.FindAssets("t:HDRenderPipeline");
-            foreach (var guid in guids)
-            {
-                string path = AssetDatabase.GUIDToAssetPath(guid);
-                var pipeline = AssetDatabase.LoadAssetAtPath<HDRenderPipeline>(path);
-                EditorUtility.SetDirty(pipeline);
-            }
-        }
-
-        [UnityEditor.MenuItem("HDRenderPipeline/Add \"Additional Light Data\" (if not present)")]
-        static void AddAdditionalLightData()
-        {
-            Light[] lights = FindObjectsOfType(typeof(Light)) as Light[];
-
-            foreach (Light light in lights)
-            {
-                // Do not add a component if there already is one.
-                if (light.GetComponent<AdditionalLightData>() == null)
-                {
-                    light.gameObject.AddComponent<AdditionalLightData>();
-                }
-            }
-        }
-
-#endif
-
-        private HDRenderPipeline()
-        {}
-
-        [SerializeField]
-        private LightLoopProducer m_LightLoopProducer;
-        public LightLoopProducer lightLoopProducer
-        {
-            get { return m_LightLoopProducer; }
-            set { m_LightLoopProducer = value; }
-        }
-
-        protected override IRenderPipeline InternalCreatePipeline()
-        {
-            return new HDRenderPipelineInstance(this);
-        }
-
-        // NOTE:
-        // All those properties are public because of how HDRenderPipelineInspector retrieve those properties via serialization/reflection
-        // Those that are not will be refatored later.
-
-        // Debugging
-        public DebugDisplaySettings debugDisplaySettings = new DebugDisplaySettings();
-
-        // Renderer Settings (per project)
-        public RenderingSettings            renderingSettings = new RenderingSettings();
-        public SubsurfaceScatteringSettings sssSettings = new SubsurfaceScatteringSettings();
-
-        [SerializeField]
-        ShadowSettings               m_ShadowSettings  = ShadowSettings.Default;
-        [SerializeField]
-        TextureSettings              m_TextureSettings = TextureSettings.Default;
-
-        public ShadowSettings shadowSettings                { get { return m_ShadowSettings; } }
-        public TextureSettings textureSettings              { get { return m_TextureSettings; } set { m_TextureSettings = value; } }
-
-        // Renderer Settings (per "scene")
-        [SerializeField] private CommonSettings.Settings    m_CommonSettings = CommonSettings.Settings.s_Defaultsettings;
-        [SerializeField] private SkySettings                m_SkySettings;
-
-        public CommonSettings.Settings commonSettingsToUse
-        {
-            get
-            {
-                if (CommonSettingsSingleton.overrideSettings)
-                    return CommonSettingsSingleton.overrideSettings.settings;
-
-                return m_CommonSettings;
-            }
-        }
-
-        public SkySettings skySettings
-        {
-            get { return m_SkySettings; }
-            set { m_SkySettings = value; }
-        }
-
-        public SkySettings skySettingsToUse
-        {
-            get
-            {
-                if (SkySettingsSingleton.overrideSettings)
-                    return SkySettingsSingleton.overrideSettings;
-
-                return m_SkySettings;
-            }
-        }
-
-        [SerializeField] private Material m_DefaultDiffuseMaterial;
-        [SerializeField] private Shader m_DefaultShader;
-
-        public Material DefaultDiffuseMaterial
-        {
-            get { return m_DefaultDiffuseMaterial; }
-            private set { m_DefaultDiffuseMaterial = value; }
-        }
-
-        public Shader DefaultShader
-        {
-            get { return m_DefaultShader; }
-            private set { m_DefaultShader = value; }
-        }
-
-        public override Shader GetDefaultShader()
-        {
-            return m_DefaultShader;
-        }
-
-        public override Material GetDefaultMaterial()
-        {
-            return m_DefaultDiffuseMaterial;
-        }
-
-        public override Material GetDefaultParticleMaterial()
-        {
-            return m_DefaultDiffuseMaterial;
-        }
-
-        public override Material GetDefaultLineMaterial()
-        {
-            return m_DefaultDiffuseMaterial;
-        }
-
-        public override Material GetDefaultTerrainMaterial()
-        {
-            return m_DefaultDiffuseMaterial;
-        }
-
-        public override Material GetDefaultUIMaterial()
-        {
-            return m_DefaultDiffuseMaterial;
-        }
-
-        public override Material GetDefaultUIOverdrawMaterial()
-        {
-            return m_DefaultDiffuseMaterial;
-        }
-
-        public override Material GetDefaultUIETC1SupportedMaterial()
-        {
-            return m_DefaultDiffuseMaterial;
-        }
-
-        public override Material GetDefault2DMaterial()
-        {
-            return m_DefaultDiffuseMaterial;
-        }
-
-        public void ApplyDebugDisplaySettings()
-        {
-            m_ShadowSettings.enabled = debugDisplaySettings.lightingDebugSettings.enableShadows;
-
-            LightingDebugSettings lightingDebugSettings = debugDisplaySettings.lightingDebugSettings;
-            Vector4 debugAlbedo = new Vector4(lightingDebugSettings.debugLightingAlbedo.r, lightingDebugSettings.debugLightingAlbedo.g, lightingDebugSettings.debugLightingAlbedo.b, 0.0f);
-            Vector4 debugSmoothness = new Vector4(lightingDebugSettings.overrideSmoothness ? 1.0f : 0.0f, lightingDebugSettings.overrideSmoothnessValue, 0.0f, 0.0f);
-
-            Shader.SetGlobalInt("_DebugViewMaterial", (int)debugDisplaySettings.GetDebugMaterialIndex());
-            Shader.SetGlobalInt("_DebugLightingMode", (int)debugDisplaySettings.GetDebugLightingMode());
-            Shader.SetGlobalVector("_DebugLightingAlbedo", debugAlbedo);
-            Shader.SetGlobalVector("_DebugLightingSmoothness", debugSmoothness);
-        }
-
-        public void UpdateCommonSettings()
-        {
-            var commonSettings = commonSettingsToUse;
-
-            m_ShadowSettings.directionalLightCascadeCount = commonSettings.shadowCascadeCount;
-            m_ShadowSettings.directionalLightCascades = new Vector3(commonSettings.shadowCascadeSplit0, commonSettings.shadowCascadeSplit1, commonSettings.shadowCascadeSplit2);
-            m_ShadowSettings.maxShadowDistance = commonSettings.shadowMaxDistance;
-            m_ShadowSettings.directionalLightNearPlaneOffset = commonSettings.shadowNearPlaneOffset;
-        }
-
-        public void OnValidate()
-        {
-            debugDisplaySettings.OnValidate();
-            sssSettings.OnValidate();
-        }
-
-        void OnEnable()
-        {
-            debugDisplaySettings.RegisterDebug();
-        }
-    }
-
-    [Serializable]
-    public class RenderingSettings
-    {
-        public bool useForwardRenderingOnly = false; // TODO: Currently there is no way to strip the extra forward shaders generated by the shaders compiler, so we can switch dynamically.
-        public bool useDepthPrepass = false;
-
-        // we have to fallback to forward-only rendering when scene view is using wireframe rendering mode --
-        // as rendering everything in wireframe + deferred do not play well together
-        public bool ShouldUseForwardRenderingOnly()
-        {
-            return useForwardRenderingOnly || GL.wireframe;
-        }
-    }
-
-    public struct HDCamera
-    {
-        public Camera    camera;
-        public Vector4   screenSize;
-        public Matrix4x4 viewProjectionMatrix;
-        public Matrix4x4 invViewProjectionMatrix;
-        public Matrix4x4 invProjectionMatrix;
-        public Vector4   invProjectionParam;
-    }
-
-    public class GBufferManager
-    {
-        public const int MaxGbuffer = 8;
-
-        public void SetBufferDescription(int index, string stringId, RenderTextureFormat inFormat, RenderTextureReadWrite inSRGBWrite)
-        {
-            IDs[index] = Shader.PropertyToID(stringId);
-            RTIDs[index] = new RenderTargetIdentifier(IDs[index]);
-            formats[index] = inFormat;
-            sRGBWrites[index] = inSRGBWrite;
-        }
-
-        public void InitGBuffers(int width, int height, CommandBuffer cmd)
-        {
-            for (int index = 0; index < gbufferCount; index++)
-            {
-                /* RTs[index] = */
-                cmd.GetTemporaryRT(IDs[index], width, height, 0, FilterMode.Point, formats[index], sRGBWrites[index]);
-            }
-        }
-
-        public RenderTargetIdentifier[] GetGBuffers()
-        {
-            var colorMRTs = new RenderTargetIdentifier[gbufferCount];
-            for (int index = 0; index < gbufferCount; index++)
-            {
-                colorMRTs[index] = RTIDs[index];
-            }
-
-            return colorMRTs;
-        }
-
-        /*
-        public void BindBuffers(Material mat)
-        {
-            for (int index = 0; index < gbufferCount; index++)
-            {
-                mat.SetTexture(IDs[index], RTs[index]);
-            }
-        }
-        */
-
-        public int gbufferCount { get; set; }
-        int[] IDs = new int[MaxGbuffer];
-        RenderTargetIdentifier[] RTIDs = new RenderTargetIdentifier[MaxGbuffer];
-        RenderTextureFormat[] formats = new RenderTextureFormat[MaxGbuffer];
-        RenderTextureReadWrite[] sRGBWrites = new RenderTextureReadWrite[MaxGbuffer];
-    }
-
-    public class HDRenderPipelineInstance : RenderPipeline
-    {
-        private readonly HDRenderPipeline m_Owner;
-
-        // TODO: Find a way to automatically create/iterate through deferred material
-        // TODO TO CHECK: SebL I move allocation from Build() to here, but there was a comment "// Our object can be garbage collected, so need to be allocate here", it is still true ?
-        private readonly Lit.RenderLoop m_LitRenderLoop = new Lit.RenderLoop();
-
-        readonly GBufferManager m_gbufferManager = new GBufferManager();
-
-        // Various set of material use in render loop
-        readonly Material m_FilterSubsurfaceScattering;
-        readonly Material m_FilterAndCombineSubsurfaceScattering;
-
-        private Material m_DebugViewMaterialGBuffer;
-        private Material m_DebugDisplayLatlong;
-
-        // Various buffer
-        readonly int m_CameraColorBuffer;
-        readonly int m_CameraSubsurfaceBuffer;
-        readonly int m_CameraFilteringBuffer;
-        readonly int m_VelocityBuffer;
-        readonly int m_DistortionBuffer;
-
-        // 'm_CameraColorBuffer' does not contain diffuse lighting of SSS materials until the SSS pass.
-        // It is stored within 'm_CameraSubsurfaceBufferRT'.
-        readonly RenderTargetIdentifier m_CameraColorBufferRT;
-        readonly RenderTargetIdentifier m_CameraSubsurfaceBufferRT;
-        readonly RenderTargetIdentifier m_CameraFilteringBufferRT;
-        readonly RenderTargetIdentifier m_VelocityBufferRT;
-        readonly RenderTargetIdentifier m_DistortionBufferRT;
-
-        private RenderTexture m_CameraDepthStencilBuffer = null;
-        private RenderTexture m_CameraDepthStencilBufferCopy = null;
-        private RenderTargetIdentifier m_CameraDepthStencilBufferRT;
-        private RenderTargetIdentifier m_CameraDepthStencilBufferCopyRT;
-
-        // Post-processing context (recycled on every frame to avoid GC alloc)
-        readonly PostProcessRenderContext m_PostProcessContext;
-
-        // Detect when windows size is changing
-        int m_CurrentWidth;
-        int m_CurrentHeight;
-
-        public int GetCurrentShadowCount() { return m_LightLoop.GetCurrentShadowCount(); }
-
-        readonly SkyManager m_SkyManager = new SkyManager();
-        private readonly BaseLightLoop m_LightLoop;
-
-        private DebugDisplaySettings debugDisplaySettings
-        {
-            get { return m_Owner.debugDisplaySettings; }
-        }
-
-        public SubsurfaceScatteringSettings sssSettings
-        {
-            get { return m_Owner.sssSettings; }
-        }
-        public HDRenderPipelineInstance(HDRenderPipeline owner)
-        {
-            m_Owner = owner;
-
-            m_CameraColorBuffer             = Shader.PropertyToID("_CameraColorTexture");
-            m_CameraSubsurfaceBuffer        = Shader.PropertyToID("_CameraSubsurfaceTexture");
-            m_CameraFilteringBuffer         = Shader.PropertyToID("_CameraFilteringBuffer");
-
-            m_CameraColorBufferRT               = new RenderTargetIdentifier(m_CameraColorBuffer);
-            m_CameraSubsurfaceBufferRT          = new RenderTargetIdentifier(m_CameraSubsurfaceBuffer);
-            m_CameraFilteringBufferRT           = new RenderTargetIdentifier(m_CameraFilteringBuffer);
-
-            m_FilterSubsurfaceScattering = Utilities.CreateEngineMaterial("Hidden/HDRenderPipeline/CombineSubsurfaceScattering");
-            m_FilterSubsurfaceScattering.DisableKeyword("SSS_FILTER_HORIZONTAL_AND_COMBINE");
-            m_FilterSubsurfaceScattering.SetFloat("_DstBlend", (float)BlendMode.Zero);
-
-            m_FilterAndCombineSubsurfaceScattering = Utilities.CreateEngineMaterial("Hidden/HDRenderPipeline/CombineSubsurfaceScattering");
-            m_FilterAndCombineSubsurfaceScattering.EnableKeyword("SSS_FILTER_HORIZONTAL_AND_COMBINE");
-            m_FilterAndCombineSubsurfaceScattering.SetFloat("_DstBlend", (float)BlendMode.One);
-
-            InitializeDebugMaterials();
-
-            // Init Gbuffer description
-            m_gbufferManager.gbufferCount = m_LitRenderLoop.GetMaterialGBufferCount();
-            RenderTextureFormat[] RTFormat;
-            RenderTextureReadWrite[] RTReadWrite;
-            m_LitRenderLoop.GetMaterialGBufferDescription(out RTFormat, out RTReadWrite);
-
-            for (int gbufferIndex = 0; gbufferIndex < m_gbufferManager.gbufferCount; ++gbufferIndex)
-            {
-                m_gbufferManager.SetBufferDescription(gbufferIndex, "_GBufferTexture" + gbufferIndex, RTFormat[gbufferIndex], RTReadWrite[gbufferIndex]);
-            }
-
-            m_VelocityBuffer = Shader.PropertyToID("_VelocityTexture");
-            if (ShaderConfig.s_VelocityInGbuffer == 1)
-            {
-                // If velocity is in GBuffer then it is in the last RT. Assign a different name to it.
-                m_gbufferManager.SetBufferDescription(m_gbufferManager.gbufferCount, "_VelocityTexture", Builtin.RenderLoop.GetVelocityBufferFormat(), Builtin.RenderLoop.GetVelocityBufferReadWrite());
-                m_gbufferManager.gbufferCount++;
-            }
-            m_VelocityBufferRT = new RenderTargetIdentifier(m_VelocityBuffer);
-
-            m_DistortionBuffer = Shader.PropertyToID("_DistortionTexture");
-            m_DistortionBufferRT = new RenderTargetIdentifier(m_DistortionBuffer);
-
-            m_LitRenderLoop.Build();
-
-            if (owner.lightLoopProducer)
-                m_LightLoop = owner.lightLoopProducer.CreateLightLoop();
-
-            if (m_LightLoop != null)
-                m_LightLoop.Build(owner.textureSettings);
-
-            m_SkyManager.Build();
-            m_SkyManager.skySettings = owner.skySettingsToUse;
-
-            m_PostProcessContext = new PostProcessRenderContext();
-        }
-
-        void InitializeDebugMaterials()
-        {
-            m_DebugViewMaterialGBuffer = Utilities.CreateEngineMaterial("Hidden/HDRenderPipeline/DebugViewMaterialGBuffer");
-            m_DebugDisplayLatlong = Utilities.CreateEngineMaterial("Hidden/HDRenderPipeline/DebugDisplayLatlong");
-        }
-
-        public void OnSceneLoad()
-        {
-            // Recreate the textures which went NULL, and set 'isInit' to 'false'.
-            m_LitRenderLoop.Build();
-        }
-
-        public override void Dispose()
-        {
-            base.Dispose();
-
-            if (m_LightLoop != null)
-                m_LightLoop.Cleanup();
-
-            m_LitRenderLoop.Cleanup();
-
-            Utilities.Destroy(m_DebugViewMaterialGBuffer);
-            Utilities.Destroy(m_DebugDisplayLatlong);
-
-            m_SkyManager.Cleanup();
-
-#if UNITY_EDITOR
-            SupportedRenderingFeatures.active = SupportedRenderingFeatures.Default;
-#endif
-        }
-
-#if UNITY_EDITOR
-        private static readonly SupportedRenderingFeatures s_NeededFeatures = new SupportedRenderingFeatures()
-        {
-            reflectionProbe = SupportedRenderingFeatures.ReflectionProbe.Rotation
-        };
-#endif
-
-        void CreateDepthBuffer(Camera camera)
-        {
-            if (m_CameraDepthStencilBuffer != null)
-            {
-                m_CameraDepthStencilBuffer.Release();
-            }
-
-            m_CameraDepthStencilBuffer = new RenderTexture(camera.pixelWidth, camera.pixelHeight, 24, RenderTextureFormat.Depth);
-            m_CameraDepthStencilBuffer.filterMode = FilterMode.Point;
-            m_CameraDepthStencilBuffer.Create();
-            m_CameraDepthStencilBufferRT = new RenderTargetIdentifier(m_CameraDepthStencilBuffer);
-
-            if (NeedDepthBufferCopy())
-            {
-                if (m_CameraDepthStencilBufferCopy != null)
-                {
-                    m_CameraDepthStencilBufferCopy.Release();
-                }
-                m_CameraDepthStencilBufferCopy = new RenderTexture(camera.pixelWidth, camera.pixelHeight, 24, RenderTextureFormat.Depth);
-                m_CameraDepthStencilBufferCopy.filterMode = FilterMode.Point;
-                m_CameraDepthStencilBufferCopy.Create();
-                m_CameraDepthStencilBufferCopyRT = new RenderTargetIdentifier(m_CameraDepthStencilBufferCopy);
-            }
-        }
-
-        void Resize(Camera camera)
-        {
-            // TODO: Detect if renderdoc just load and force a resize in this case, as often renderdoc require to realloc resource.
-
-            // TODO: This is the wrong way to handle resize/allocation. We can have several different camera here, mean that the loop on camera will allocate and deallocate
-            // the below buffer which is bad. Best is to have a set of buffer for each camera that is persistent and reallocate resource if need
-            // For now consider we have only one camera that go to this code, the main one.
-            m_SkyManager.skySettings = m_Owner.skySettingsToUse;
-            m_SkyManager.Resize(camera.nearClipPlane, camera.farClipPlane); // TODO: Also a bad naming, here we just want to realloc texture if skyparameters change (usefull for lookdev)
-
-            if (m_LightLoop == null)
-                return;
-
-            bool resolutionChanged = camera.pixelWidth != m_CurrentWidth || camera.pixelHeight != m_CurrentHeight;
-
-            if (resolutionChanged || m_CameraDepthStencilBuffer == null)
-            {
-                CreateDepthBuffer(camera);
-            }
-
-            if (resolutionChanged || m_LightLoop.NeedResize())
-            {
-                if (m_CurrentWidth > 0 && m_CurrentHeight > 0)
-                {
-                    m_LightLoop.ReleaseResolutionDependentBuffers();
-                }
-
-                m_LightLoop.AllocResolutionDependentBuffers(camera.pixelWidth, camera.pixelHeight);
-            }
-
-            // update recorded window resolution
-            m_CurrentWidth = camera.pixelWidth;
-            m_CurrentHeight = camera.pixelHeight;
-        }
-
-        public void PushGlobalParams(HDCamera hdCamera, ScriptableRenderContext renderContext, SubsurfaceScatteringSettings sssParameters)
-        {
-            var cmd = new CommandBuffer {name = "Push Global Parameters"};
-
-            cmd.SetGlobalVector("_ScreenSize",        hdCamera.screenSize);
-            cmd.SetGlobalMatrix("_ViewProjMatrix",    hdCamera.viewProjectionMatrix);
-            cmd.SetGlobalMatrix("_InvViewProjMatrix", hdCamera.invViewProjectionMatrix);
-            cmd.SetGlobalMatrix("_InvProjMatrix",     hdCamera.invProjectionMatrix);
-            cmd.SetGlobalVector("_InvProjParam",      hdCamera.invProjectionParam);
-
-            // TODO: cmd.SetGlobalInt() does not exist, so we are forced to use Shader.SetGlobalInt() instead.
-
-            if (m_SkyManager.IsSkyValid())
-            {
-                m_SkyManager.SetGlobalSkyTexture();
-                Shader.SetGlobalInt("_EnvLightSkyEnabled", 1);
-            }
-            else
-            {
-                Shader.SetGlobalInt("_EnvLightSkyEnabled", 0);
-            }
-
-            // Broadcast SSS parameters to all shaders.
-            Shader.SetGlobalInt("_EnableSSS", debugDisplaySettings.renderingDebugSettings.enableSSS ? 1 : 0);
-            cmd.SetGlobalFloatArray("_TransmissionType",   sssParameters.transmissionType);
-            Shader.SetGlobalInt("_TexturingModeFlags",  sssParameters.texturingModeFlags);
-            cmd.SetGlobalFloatArray("_ThicknessRemaps", sssParameters.thicknessRemaps);
-            cmd.SetGlobalVectorArray("_TintColors",     sssParameters.tintColors);
-            cmd.SetGlobalVectorArray("_HalfRcpVariancesAndLerpWeights", sssParameters.halfRcpVariancesAndLerpWeights);
-
-            renderContext.ExecuteCommandBuffer(cmd);
-            cmd.Dispose();
-        }
-
-        bool NeedDepthBufferCopy()
-        {
-            // For now we consider only PS4 to be able to read from a bound depth buffer. Need to test/implement for other platforms.
-            return SystemInfo.graphicsDeviceType != GraphicsDeviceType.PlayStation4;
-        }
-
-        Texture GetDepthTexture()
-        {
-            if (NeedDepthBufferCopy())
-                return m_CameraDepthStencilBufferCopy;
-            else
-                return m_CameraDepthStencilBuffer;
-        }
-
-        private void CopyDepthBufferIfNeeded(ScriptableRenderContext renderContext)
-        {
-            var cmd = new CommandBuffer() { name = NeedDepthBufferCopy() ? "Copy DepthBuffer" : "Set DepthBuffer"};
-
-            if (NeedDepthBufferCopy())
-            {
-                using (new Utilities.ProfilingSample("Copy depth-stencil buffer", renderContext))
-                {
-                    cmd.CopyTexture(m_CameraDepthStencilBufferRT, m_CameraDepthStencilBufferCopyRT);
-                }
-            }
-
-            cmd.SetGlobalTexture("_MainDepthTexture", GetDepthTexture());
-            renderContext.ExecuteCommandBuffer(cmd);
-            cmd.Dispose();
-        }
-
-        public override void Render(ScriptableRenderContext renderContext, Camera[] cameras)
-        {
-            base.Render(renderContext, cameras);
-
-#if UNITY_EDITOR
-            SupportedRenderingFeatures.active = s_NeededFeatures;
-#endif
-
-            GraphicsSettings.lightsUseLinearIntensity = true;
-            GraphicsSettings.lightsUseColorTemperature = true;
-
-            if (!m_LitRenderLoop.isInit)
-                m_LitRenderLoop.RenderInit(renderContext);
-
-            // Do anything we need to do upon a new frame.
-
-            if (m_LightLoop != null)
-                m_LightLoop.NewFrame();
-
-            m_Owner.ApplyDebugDisplaySettings();
-            m_Owner.UpdateCommonSettings();
-
-            // Set Frame constant buffer
-            // TODO...
-
-            // we only want to render one camera for now
-            // select the most main camera!
-
-            Camera camera = cameras.OrderByDescending(x => x.tag == "MainCamera").FirstOrDefault();
-            if (camera == null)
-            {
-                renderContext.Submit();
-                return;
-            }
-
-            // Set camera constant buffer
-            // TODO...
-
-            CullingParameters cullingParams;
-            if (!CullResults.GetCullingParameters(camera, out cullingParams))
-            {
-                renderContext.Submit();
-                return;
-            }
-
-            m_LightLoop.UpdateCullingParameters( ref cullingParams );
-
-            var cullResults = CullResults.Cull(ref cullingParams, renderContext);
-
-            Resize(camera);
-
-            renderContext.SetupCameraProperties(camera);
-
-            HDCamera hdCamera = Utilities.GetHDCamera(camera);
-
-            // TODO: Find a correct place to bind these material textures
-            // We have to bind the material specific global parameters in this mode
-            m_LitRenderLoop.Bind();
-
-            InitAndClearBuffer(camera, renderContext);
-
-            RenderDepthPrepass(cullResults, camera, renderContext);
-
-            // Forward opaque with deferred/cluster tile require that we fill the depth buffer
-            // correctly to build the light list.
-            RenderForwardOnlyOpaqueDepthPrepass(cullResults, camera, renderContext);
-            RenderGBuffer(cullResults, camera, renderContext);
-
-            // If full forward rendering, we did not do any rendering yet, so don't need to copy the buffer.
-            // If Deferred then the depth buffer is full (regular GBuffer + ForwardOnly depth prepass are done so we can copy it safely.
-            if (!m_Owner.renderingSettings.useForwardRenderingOnly)
-            {
-                CopyDepthBufferIfNeeded(renderContext);
-            }
-
-            if (debugDisplaySettings.IsDebugMaterialDisplayEnabled())
-            {
-                RenderDebugViewMaterial(cullResults, hdCamera, renderContext);
-            }
-            else
-            {
-                if (m_LightLoop != null)
-                {
-                    using (new Utilities.ProfilingSample("Build Light list and render shadows", renderContext))
-                    {
-                        m_LightLoop.PrepareLightsForGPU(m_Owner.shadowSettings, cullResults, camera);
-                        m_LightLoop.RenderShadows(renderContext, cullResults);
-                        renderContext.SetupCameraProperties(camera); // Need to recall SetupCameraProperties after m_ShadowPass.Render
-                        m_LightLoop.BuildGPULightLists(camera, renderContext, m_CameraDepthStencilBufferRT); // TODO: Use async compute here to run light culling during shadow
-                    }
-                }
-
-                PushGlobalParams(hdCamera, renderContext, m_Owner.sssSettings);
-
-                // Caution: We require sun light here as some sky use the sun light to render, mean UpdateSkyEnvironment
-                // must be call after BuildGPULightLists.
-                // TODO: Try to arrange code so we can trigger this call earlier and use async compute here to run sky convolution during other passes (once we move convolution shader to compute).
-                UpdateSkyEnvironment(hdCamera, renderContext);
-
-                RenderDeferredLighting(hdCamera, renderContext);
-
-                // We compute subsurface scattering here. Therefore, no objects rendered afterwards will exhibit SSS.
-                // Currently, there is no efficient way to switch between SRT and MRT for the forward pass;
-                // therefore, forward-rendered objects do not output split lighting required for the SSS pass.
-                CombineSubsurfaceScattering(hdCamera, renderContext, m_Owner.sssSettings);
-
-                // For opaque forward we have split rendering in two categories
-                // Material that are always forward and material that can be deferred or forward depends on render pipeline options (like switch to rendering forward only mode)
-                // Material that are always forward are unlit and complex (Like Hair) and don't require sorting, so it is ok to split them.
-                RenderForward(cullResults, camera, renderContext, true); // Render deferred or forward opaque
-                RenderForwardOnlyOpaque(cullResults, camera, renderContext);
-
-                RenderLightingDebug(hdCamera, renderContext, m_CameraColorBufferRT);
-
-                // If full forward rendering, we did just rendered everything, so we can copy the depth buffer
-                // If Deferred nothing needs copying anymore.
-                if (m_Owner.renderingSettings.useForwardRenderingOnly)
-                {
-                    CopyDepthBufferIfNeeded(renderContext);
-                }
-
-                RenderSky(hdCamera, renderContext);
-
-                // Render all type of transparent forward (unlit, lit, complex (hair...)) to keep the sorting between transparent objects.
-                RenderForward(cullResults, camera, renderContext, false);
-
-                // Planar and real time cubemap doesn't need post process and render in FP16
-                if (camera.cameraType == CameraType.Reflection)
-                {
-                    // Simple blit
-                    var cmd = new CommandBuffer { name = "Blit to final RT" };
-                    cmd.Blit(m_CameraColorBufferRT, BuiltinRenderTextureType.CameraTarget);
-                    renderContext.ExecuteCommandBuffer(cmd);
-                    cmd.Dispose();
-                }
-                else
-                {
-                    RenderVelocity(cullResults, camera, renderContext); // Note we may have to render velocity earlier if we do temporalAO, temporal volumetric etc... Mean we will not take into account forward opaque in case of deferred rendering ?
-
-                    // TODO: Check with VFX team.
-                    // Rendering distortion here have off course lot of artifact.
-                    // But resolving at each objects that write in distortion is not possible (need to sort transparent, render those that do not distort, then resolve, then etc...)
-                    // Instead we chose to apply distortion at the end after we cumulate distortion vector and desired blurriness. This
-                    RenderDistortion(cullResults, camera, renderContext);
-
-                    RenderPostProcesses(camera, renderContext);
-                }
-            }
-
-            RenderDebugOverlay(camera, renderContext);
-
-            // bind depth surface for editor grid/gizmo/selection rendering
-            if (camera.cameraType == CameraType.SceneView)
-            {
-                var cmd = new CommandBuffer();
-                cmd.SetRenderTarget(BuiltinRenderTextureType.CameraTarget, m_CameraDepthStencilBufferRT);
-                renderContext.ExecuteCommandBuffer(cmd);
-                cmd.Dispose();
-            }
-
-            renderContext.Submit();
-        }
-
-        void RenderOpaqueRenderList(CullResults cull, Camera camera, ScriptableRenderContext renderContext, string passName, RendererConfiguration rendererConfiguration = 0)
-        {
-            if (!debugDisplaySettings.renderingDebugSettings.displayOpaqueObjects)
-                return;
-
-            var settings = new DrawRendererSettings(cull, camera, new ShaderPassName(passName))
-            {
-                rendererConfiguration = rendererConfiguration,
-                sorting = { flags = SortFlags.CommonOpaque }
-            };
-            settings.inputFilter.SetQueuesOpaque();
-            renderContext.DrawRenderers(ref settings);
-        }
-
-        void RenderTransparentRenderList(CullResults cull, Camera camera, ScriptableRenderContext renderContext, string passName, RendererConfiguration rendererConfiguration = 0)
-        {
-            if (!debugDisplaySettings.renderingDebugSettings.displayTransparentObjects)
-                return;
-
-            var settings = new DrawRendererSettings(cull, camera, new ShaderPassName(passName))
-            {
-                rendererConfiguration = rendererConfiguration,
-                sorting = { flags = SortFlags.CommonTransparent }
-            };
-            settings.inputFilter.SetQueuesTransparent();
-            renderContext.DrawRenderers(ref settings);
-        }
-
-        void RenderDepthPrepass(CullResults cull, Camera camera, ScriptableRenderContext renderContext)
-        {
-            // If we are forward only we will do a depth prepass
-            // TODO: Depth prepass should be enabled based on light loop settings. LightLoop define if they need a depth prepass + forward only...
-            if (!m_Owner.renderingSettings.useDepthPrepass)
-                return;
-
-            using (new Utilities.ProfilingSample("Depth Prepass", renderContext))
-            {
-                // TODO: Must do opaque then alpha masked for performance!
-                // TODO: front to back for opaque and by materal for opaque tested when we split in two
-                Utilities.SetRenderTarget(renderContext, m_CameraDepthStencilBufferRT);
-                RenderOpaqueRenderList(cull, camera, renderContext, "DepthOnly");
-            }
-        }
-
-        void RenderGBuffer(CullResults cull, Camera camera, ScriptableRenderContext renderContext)
-        {
-            if (m_Owner.renderingSettings.ShouldUseForwardRenderingOnly())
-            {
-                return;
-            }
-
-            string passName = debugDisplaySettings.IsDebugDisplayEnabled() ? "GBufferDebugDisplay" : "GBuffer";
-
-            using (new Utilities.ProfilingSample(passName, renderContext))
-            {
-                // setup GBuffer for rendering
-                Utilities.SetRenderTarget(renderContext, m_gbufferManager.GetGBuffers(), m_CameraDepthStencilBufferRT);
-                // render opaque objects into GBuffer
-                RenderOpaqueRenderList(cull, camera, renderContext, passName, Utilities.kRendererConfigurationBakedLighting);
-            }
-        }
-
-        // This pass is use in case of forward opaque and deferred rendering. We need to render forward objects before tile lighting pass
-        void RenderForwardOnlyOpaqueDepthPrepass(CullResults cull, Camera camera, ScriptableRenderContext renderContext)
-        {
-            // If we are forward only we don't need to render ForwardOnlyOpaqueDepthOnly object
-            // But in case we request a prepass we render it
-            if (m_Owner.renderingSettings.ShouldUseForwardRenderingOnly() && !m_Owner.renderingSettings.useDepthPrepass)
-                return;
-
-            using (new Utilities.ProfilingSample("Forward opaque depth", renderContext))
-            {
-                Utilities.SetRenderTarget(renderContext, m_CameraDepthStencilBufferRT);
-                RenderOpaqueRenderList(cull, camera, renderContext, "ForwardOnlyOpaqueDepthOnly");
-            }
-        }
-
-        void RenderDebugViewMaterial(CullResults cull, HDCamera hdCamera, ScriptableRenderContext renderContext)
-        {
-            using (new Utilities.ProfilingSample("DisplayDebug ViewMaterial", renderContext))
-            // Render Opaque forward
-            {
-                Utilities.SetRenderTarget(renderContext, m_CameraColorBufferRT, m_CameraDepthStencilBufferRT, Utilities.kClearAll, Color.black);
-                RenderOpaqueRenderList(cull, hdCamera.camera, renderContext, "ForwardDisplayDebug", Utilities.kRendererConfigurationBakedLighting);
-            }
-
-            // Render GBuffer opaque
-            if (!m_Owner.renderingSettings.ShouldUseForwardRenderingOnly())
-            {
-                Utilities.SetupMaterialHDCamera(hdCamera, m_DebugViewMaterialGBuffer);
-
-                // m_gbufferManager.BindBuffers(m_DebugViewMaterialGBuffer);
-                // TODO: Bind depth textures
-                var cmd = new CommandBuffer { name = "DebugViewMaterialGBuffer" };
-                cmd.Blit(null, m_CameraColorBufferRT, m_DebugViewMaterialGBuffer, 0);
-                renderContext.ExecuteCommandBuffer(cmd);
-                cmd.Dispose();
-            }
-
-            // Render forward transparent
-            {
-                RenderTransparentRenderList(cull, hdCamera.camera, renderContext, "ForwardDisplayDebug", Utilities.kRendererConfigurationBakedLighting);
-            }
-
-            // Last blit
-            {
-                var cmd = new CommandBuffer { name = "Blit DebugView Material Debug" };
-                cmd.Blit(m_CameraColorBufferRT, BuiltinRenderTextureType.CameraTarget);
-                renderContext.ExecuteCommandBuffer(cmd);
-                cmd.Dispose();
-            }
-        }
-
-        void RenderDeferredLighting(HDCamera hdCamera, ScriptableRenderContext renderContext)
-        {
-            if (m_Owner.renderingSettings.ShouldUseForwardRenderingOnly() || m_LightLoop == null)
-            {
-                return;
-            }
-
-            RenderTargetIdentifier[] colorRTs = { m_CameraColorBufferRT, m_CameraSubsurfaceBufferRT };
-
-            if (debugDisplaySettings.renderingDebugSettings.enableSSS)
-            {
-                // Output split lighting for materials tagged with the SSS stencil bit.
-                m_LightLoop.RenderDeferredLighting(hdCamera, renderContext, debugDisplaySettings, colorRTs, m_CameraDepthStencilBufferRT, new RenderTargetIdentifier(GetDepthTexture()), true);
-            }
-
-            // Output combined lighting for all the other materials.
-            m_LightLoop.RenderDeferredLighting(hdCamera, renderContext, debugDisplaySettings, colorRTs, m_CameraDepthStencilBufferRT, new RenderTargetIdentifier(GetDepthTexture()), false);
-        }
-
-        // Combines specular lighting and diffuse lighting with subsurface scattering.
-        void CombineSubsurfaceScattering(HDCamera hdCamera, ScriptableRenderContext context, SubsurfaceScatteringSettings sssParameters)
-        {
-            // Currently, forward-rendered objects do not output split lighting required for the SSS pass.
-            if (m_Owner.renderingSettings.ShouldUseForwardRenderingOnly()) return;
-
-            if (!debugDisplaySettings.renderingDebugSettings.enableSSS) return;
-
-            var cmd = new CommandBuffer() { name = "Subsurface Scattering" };
-
-            // Perform the vertical SSS filtering pass.
-            m_FilterSubsurfaceScattering.SetVectorArray("_FilterKernels", sssParameters.filterKernels);
-            m_FilterSubsurfaceScattering.SetVectorArray("_HalfRcpWeightedVariances", sssParameters.halfRcpWeightedVariances);
-            cmd.SetGlobalTexture("_IrradianceSource", m_CameraSubsurfaceBufferRT);
-            Utilities.DrawFullScreen(cmd, m_FilterSubsurfaceScattering, hdCamera, m_CameraFilteringBufferRT, m_CameraDepthStencilBufferRT);
-
-            // when recombining the lighting, we apply albedo. This need to be modified in case of debug display with diffuse lighting only.
-            Utilities.SetKeyword(m_FilterAndCombineSubsurfaceScattering, "DEBUG_DISPLAY", debugDisplaySettings.IsDebugDisplayEnabled());
-
-            // Perform the horizontal SSS filtering pass, and combine diffuse and specular lighting.
-            m_FilterAndCombineSubsurfaceScattering.SetVectorArray("_FilterKernels", sssParameters.filterKernels);
-            m_FilterAndCombineSubsurfaceScattering.SetVectorArray("_HalfRcpWeightedVariances", sssParameters.halfRcpWeightedVariances);
-            cmd.SetGlobalTexture("_IrradianceSource", m_CameraFilteringBufferRT);
-            Utilities.DrawFullScreen(cmd, m_FilterAndCombineSubsurfaceScattering, hdCamera, m_CameraColorBufferRT, m_CameraDepthStencilBufferRT);
-
-            context.ExecuteCommandBuffer(cmd);
-            cmd.Dispose();
-        }
-
-        void UpdateSkyEnvironment(HDCamera hdCamera, ScriptableRenderContext renderContext)
-        {
-            m_SkyManager.UpdateEnvironment(hdCamera, m_LightLoop == null ? null :  m_LightLoop.GetCurrentSunLight(), renderContext);
-        }
-
-        void RenderSky(HDCamera hdCamera, ScriptableRenderContext renderContext)
-        {
-            m_SkyManager.RenderSky(hdCamera, m_LightLoop == null ? null : m_LightLoop.GetCurrentSunLight(), m_CameraColorBufferRT, m_CameraDepthStencilBufferRT, renderContext);
-        }
-
-        public Texture2D ExportSkyToTexture()
-        {
-            return m_SkyManager.ExportSkyToTexture();
-        }
-
-        void RenderLightingDebug(HDCamera camera, ScriptableRenderContext renderContext, RenderTargetIdentifier colorBuffer)
-        {
-            if (m_LightLoop != null)
-                m_LightLoop.RenderLightingDebug(camera, renderContext, colorBuffer);
-        }
-
-        void RenderForward(CullResults cullResults, Camera camera, ScriptableRenderContext renderContext, bool renderOpaque)
-        {
-            // TODO: Currently we can't render opaque object forward when deferred is enabled
-            // miss option
-            if (!m_Owner.renderingSettings.ShouldUseForwardRenderingOnly() && renderOpaque)
-                return;
-
-            string passName = debugDisplaySettings.IsDebugDisplayEnabled() ? "ForwardDisplayDebug" : "Forward";
-
-            using (new Utilities.ProfilingSample(passName, renderContext))
-            {
-                Utilities.SetRenderTarget(renderContext, m_CameraColorBufferRT, m_CameraDepthStencilBufferRT);
-
-                if (m_LightLoop != null)
-                    m_LightLoop.RenderForward(camera, renderContext, renderOpaque);
-
-                if (renderOpaque)
-                {
-                    RenderOpaqueRenderList(cullResults, camera, renderContext, passName, Utilities.kRendererConfigurationBakedLighting);
-                }
-                else
-                {
-                    RenderTransparentRenderList(cullResults, camera, renderContext, passName, Utilities.kRendererConfigurationBakedLighting);
-                }
-            }
-        }
-
-        // Render material that are forward opaque only (like eye), this include unlit material
-        void RenderForwardOnlyOpaque(CullResults cullResults, Camera camera, ScriptableRenderContext renderContext)
-        {
-            string passName = debugDisplaySettings.IsDebugDisplayEnabled() ? "ForwardOnlyOpaqueDisplayDebug" : "ForwardOnlyOpaque";
-
-            using (new Utilities.ProfilingSample(passName, renderContext))
-            {
-                Utilities.SetRenderTarget(renderContext, m_CameraColorBufferRT, m_CameraDepthStencilBufferRT);
-
-                if (m_LightLoop != null)
-                    m_LightLoop.RenderForward(camera, renderContext, true);
-
-                RenderOpaqueRenderList(cullResults, camera, renderContext, passName, Utilities.kRendererConfigurationBakedLighting);
-            }
-        }
-
-        void RenderVelocity(CullResults cullResults, Camera camera, ScriptableRenderContext renderContext)
-        {
-            using (new Utilities.ProfilingSample("Velocity", renderContext))
-            {
-                // If opaque velocity have been render during GBuffer no need to render it here
-                if ((ShaderConfig.s_VelocityInGbuffer == 1) || m_Owner.renderingSettings.ShouldUseForwardRenderingOnly())
-                    return;
-
-                int w = camera.pixelWidth;
-                int h = camera.pixelHeight;
-
-                var cmd = new CommandBuffer { name = "" };
-                cmd.GetTemporaryRT(m_VelocityBuffer, w, h, 0, FilterMode.Point, Builtin.RenderLoop.GetVelocityBufferFormat(), Builtin.RenderLoop.GetVelocityBufferReadWrite());
-                cmd.SetRenderTarget(m_VelocityBufferRT, m_CameraDepthStencilBufferRT);
-                renderContext.ExecuteCommandBuffer(cmd);
-                cmd.Dispose();
-
-                RenderOpaqueRenderList(cullResults, camera, renderContext, "MotionVectors");
-            }
-        }
-
-        void RenderDistortion(CullResults cullResults, Camera camera, ScriptableRenderContext renderContext)
-        {
-            if (!debugDisplaySettings.renderingDebugSettings.enableDistortion)
-                return;
-
-            using (new Utilities.ProfilingSample("Distortion", renderContext))
-            {
-                int w = camera.pixelWidth;
-                int h = camera.pixelHeight;
-
-                var cmd = new CommandBuffer { name = "" };
-                cmd.GetTemporaryRT(m_DistortionBuffer, w, h, 0, FilterMode.Point, Builtin.RenderLoop.GetDistortionBufferFormat(), Builtin.RenderLoop.GetDistortionBufferReadWrite());
-                cmd.SetRenderTarget(m_DistortionBufferRT, m_CameraDepthStencilBufferRT);
-                cmd.ClearRenderTarget(false, true, Color.black); // TODO: can we avoid this clear for performance ?
-                renderContext.ExecuteCommandBuffer(cmd);
-                cmd.Dispose();
-
-                // Only transparent object can render distortion vectors
-                RenderTransparentRenderList(cullResults, camera, renderContext, "DistortionVectors");
-            }
-        }
-
-        void RenderPostProcesses(Camera camera, ScriptableRenderContext renderContext)
-        {
-            using (new Utilities.ProfilingSample("Post-processing", renderContext))
-            {
-                var postProcessLayer = camera.GetComponent<PostProcessLayer>();
-                var cmd = new CommandBuffer { name = "" };
-
-                if (postProcessLayer != null && postProcessLayer.enabled)
-                {
-                    cmd.SetGlobalTexture("_CameraDepthTexture", GetDepthTexture());
-
-                    var context = m_PostProcessContext;
-                    context.Reset();
-                    context.source = m_CameraColorBufferRT;
-                    context.destination = BuiltinRenderTextureType.CameraTarget;
-                    context.command = cmd;
-                    context.camera = camera;
-                    context.sourceFormat = RenderTextureFormat.ARGBHalf; // ?
-                    context.flip = true;
-
-                    postProcessLayer.Render(context);
-                }
-                else
-                {
-                    cmd.Blit(m_CameraColorBufferRT, BuiltinRenderTextureType.CameraTarget);
-                }
-
-                renderContext.ExecuteCommandBuffer(cmd);
-                cmd.Dispose();
-            }
-        }
-
-
-
-        void RenderDebugOverlay(Camera camera, ScriptableRenderContext renderContext)
-        {
-            // We don't want any overlay for these kind of rendering
-            if (camera.cameraType == CameraType.Reflection || camera.cameraType == CameraType.Preview)
-                return;
-
-            CommandBuffer debugCB = new CommandBuffer();
-            debugCB.name = "Debug Overlay";
-
-            float x = 0;
-            float overlayRatio = debugDisplaySettings.debugOverlayRatio;
-            float overlaySize = Math.Min(camera.pixelHeight, camera.pixelWidth) * overlayRatio;
-            float y = camera.pixelHeight - overlaySize;
-
-            MaterialPropertyBlock propertyBlock = new MaterialPropertyBlock();
-
-            LightingDebugSettings lightingDebug = debugDisplaySettings.lightingDebugSettings;
-
-            if (lightingDebug.displaySkyReflection)
-            {
-                Texture skyReflection = m_SkyManager.skyReflection;
-                propertyBlock.SetTexture("_InputCubemap", skyReflection);
-                propertyBlock.SetFloat("_Mipmap", lightingDebug.skyReflectionMipmap);
-                debugCB.SetViewport(new Rect(x, y, overlaySize, overlaySize));
-                debugCB.DrawProcedural(Matrix4x4.identity, m_DebugDisplayLatlong, 0, MeshTopology.Triangles, 3, 1, propertyBlock);
-                Utilities.NextOverlayCoord(ref x, ref y, overlaySize, camera.pixelWidth);
-            }
-
-            renderContext.ExecuteCommandBuffer(debugCB);
-
-            if (m_LightLoop != null)
-                m_LightLoop.RenderDebugOverlay(camera, renderContext, debugDisplaySettings, ref x, ref y, overlaySize, camera.pixelWidth);
-        }
-
-        void InitAndClearBuffer(Camera camera, ScriptableRenderContext renderContext)
-        {
-            using (new Utilities.ProfilingSample("InitAndClearBuffer", renderContext))
-            {
-                // We clear only the depth buffer, no need to clear the various color buffer as we overwrite them.
-                // Clear depth/stencil and init buffers
-                using (new Utilities.ProfilingSample("InitGBuffers and clear Depth/Stencil", renderContext))
-                {
-                    var cmd = new CommandBuffer();
-                    cmd.name = "";
-
-                    // Init buffer
-                    // With scriptable render loop we must allocate ourself depth and color buffer (We must be independent of backbuffer for now, hope to fix that later).
-                    // Also we manage ourself the HDR format, here allocating fp16 directly.
-                    // With scriptable render loop we can allocate temporary RT in a command buffer, they will not be release with ExecuteCommandBuffer
-                    // These temporary surface are release automatically at the end of the scriptable render pipeline if not release explicitly
-                    int w = camera.pixelWidth;
-                    int h = camera.pixelHeight;
-
-                    cmd.GetTemporaryRT(m_CameraColorBuffer,             w, h,  0, FilterMode.Point, RenderTextureFormat.ARGBHalf,       RenderTextureReadWrite.Linear, 1, true); // Enable UAV
-                    cmd.GetTemporaryRT(m_CameraSubsurfaceBuffer,        w, h,  0, FilterMode.Point, RenderTextureFormat.RGB111110Float, RenderTextureReadWrite.Linear, 1, true); // Enable UAV
-                    cmd.GetTemporaryRT(m_CameraFilteringBuffer,         w, h,  0, FilterMode.Point, RenderTextureFormat.RGB111110Float, RenderTextureReadWrite.Linear, 1, true); // Enable UAV
-
-                    if (!m_Owner.renderingSettings.ShouldUseForwardRenderingOnly())
-                    {
-                        m_gbufferManager.InitGBuffers(w, h, cmd);
-                    }
-
-                    renderContext.ExecuteCommandBuffer(cmd);
-                    cmd.Dispose();
-
-                    Utilities.SetRenderTarget(renderContext, m_CameraColorBufferRT, m_CameraDepthStencilBufferRT, ClearFlag.ClearDepth);
-                }
-
-                // Clear the diffuse SSS lighting target
-                using (new Utilities.ProfilingSample("Clear SSS diffuse target", renderContext))
-                {
-                    Utilities.SetRenderTarget(renderContext, m_CameraSubsurfaceBufferRT, m_CameraDepthStencilBufferRT, ClearFlag.ClearColor, Color.black);
-                }
-
-                // Clear the SSS filtering target
-                using (new Utilities.ProfilingSample("Clear SSS filtering target", renderContext))
-                {
-                    Utilities.SetRenderTarget(renderContext, m_CameraFilteringBuffer, m_CameraDepthStencilBufferRT, ClearFlag.ClearColor, Color.black);
-                }
-
-                // TEMP: As we are in development and have not all the setup pass we still clear the color in emissive buffer and gbuffer, but this will be removed later.
-
-                // Clear the HDR target
-                using (new Utilities.ProfilingSample("Clear HDR target", renderContext))
-                {
-                    Utilities.SetRenderTarget(renderContext, m_CameraColorBufferRT, m_CameraDepthStencilBufferRT, ClearFlag.ClearColor, Color.black);
-                }
-
-                // Clear GBuffers
-                if (!m_Owner.renderingSettings.ShouldUseForwardRenderingOnly())
-                {
-                    using (new Utilities.ProfilingSample("Clear GBuffer", renderContext))
-                    {
-                        Utilities.SetRenderTarget(renderContext, m_gbufferManager.GetGBuffers(), m_CameraDepthStencilBufferRT, ClearFlag.ClearColor, Color.black);
-                    }
-                }
-                // END TEMP
-            }
-        }
-    }
-}
-=======
-using UnityEngine.Rendering;
-using System;
-using System.Linq;
-using UnityEngine.Experimental.PostProcessing;
-using UnityEngine.Experimental.Rendering.HDPipeline.TilePass;
-
-#if UNITY_EDITOR
-using UnityEditor;
-#endif
-
-namespace UnityEngine.Experimental.Rendering.HDPipeline
-{
-    [ExecuteInEditMode]
-    // This HDRenderPipeline assume linear lighting. Don't work with gamma.
-    public class HDRenderPipeline : RenderPipelineAsset
-    {
-        const string k_HDRenderPipelinePath = "Assets/ScriptableRenderPipeline/HDRenderPipeline/HDRenderPipeline.asset";
-
-#if UNITY_EDITOR
-        [MenuItem("RenderPipeline/Create HDRenderPipeline")]
-        static void CreateHDRenderPipeline()
-        {
-            var instance = CreateInstance<HDRenderPipeline>();
-            AssetDatabase.CreateAsset(instance, k_HDRenderPipelinePath);
-        }
-
-        [UnityEditor.MenuItem("HDRenderPipeline/UpdateHDRenderPipeline")]
-        static void UpdateHDRenderPipeline()
-        {
-            var guids = AssetDatabase.FindAssets("t:HDRenderPipeline");
-            foreach (var guid in guids)
-            {
-                string path = AssetDatabase.GUIDToAssetPath(guid);
-                var pipeline = AssetDatabase.LoadAssetAtPath<HDRenderPipeline>(path);
-                EditorUtility.SetDirty(pipeline);
-            }
-        }
-
-        [UnityEditor.MenuItem("HDRenderPipeline/Add \"Additional Light Data\" (if not present)")]
-        static void AddAdditionalLightData()
-        {
-            Light[] lights = FindObjectsOfType(typeof(Light)) as Light[];
-
-            foreach (Light light in lights)
-            {
-                // Do not add a component if there already is one.
-                if (light.GetComponent<AdditionalLightData>() == null)
-                {
-                    light.gameObject.AddComponent<AdditionalLightData>();
-                }
-            }
-        }
-
-#endif
-
-        private HDRenderPipeline()
-        {}
-
-        [SerializeField]
-        private LightLoopProducer m_LightLoopProducer;
-        public LightLoopProducer lightLoopProducer
-        {
-            get { return m_LightLoopProducer; }
-            set { m_LightLoopProducer = value; }
-        }
-
-        protected override IRenderPipeline InternalCreatePipeline()
-        {
-            return new HDRenderPipelineInstance(this);
-        }
-
-        // NOTE:
-        // All those properties are public because of how HDRenderPipelineInspector retrieve those properties via serialization/reflection
-        // Those that are not will be refatored later.
-
-        // Debugging
-        public DebugDisplaySettings debugDisplaySettings = new DebugDisplaySettings();
-
-        // Renderer Settings (per project)
-        public RenderingSettings            renderingSettings = new RenderingSettings();
-        public SubsurfaceScatteringSettings sssSettings = new SubsurfaceScatteringSettings();
-
-        [SerializeField]
-        ShadowSettings               m_ShadowSettings  = ShadowSettings.Default;
-        [SerializeField]
-        TextureSettings              m_TextureSettings = TextureSettings.Default;
-
-        public ShadowSettings shadowSettings                { get { return m_ShadowSettings; } }
-        public TextureSettings textureSettings              { get { return m_TextureSettings; } set { m_TextureSettings = value; } }
-
-        // Renderer Settings (per "scene")
-        [SerializeField] private CommonSettings.Settings    m_CommonSettings = CommonSettings.Settings.s_Defaultsettings;
-        [SerializeField] private SkySettings                m_SkySettings;
-
-        public CommonSettings.Settings commonSettingsToUse
-        {
-            get
-            {
-                if (CommonSettingsSingleton.overrideSettings)
-                    return CommonSettingsSingleton.overrideSettings.settings;
-
-                return m_CommonSettings;
-            }
-        }
-
-        public SkySettings skySettings
-        {
-            get { return m_SkySettings; }
-            set { m_SkySettings = value; }
-        }
-
-        public SkySettings skySettingsToUse
-        {
-            get
-            {
-                if (SkySettingsSingleton.overrideSettings)
-                    return SkySettingsSingleton.overrideSettings;
-
-                return m_SkySettings;
-            }
-        }
-
-        [SerializeField] private Material m_DefaultDiffuseMaterial;
-        [SerializeField] private Shader m_DefaultShader;
-
-        public Material DefaultDiffuseMaterial
-        {
-            get { return m_DefaultDiffuseMaterial; }
-            private set { m_DefaultDiffuseMaterial = value; }
-        }
-
-        public Shader DefaultShader
-        {
-            get { return m_DefaultShader; }
-            private set { m_DefaultShader = value; }
-        }
-
-        public override Shader GetDefaultShader()
-        {
-            return m_DefaultShader;
-        }
-
-        public override Material GetDefaultMaterial()
-        {
-            return m_DefaultDiffuseMaterial;
-        }
-
-        public override Material GetDefaultParticleMaterial()
-        {
-            return null;
-        }
-
-        public override Material GetDefaultLineMaterial()
-        {
-            return null;
-        }
-
-        public override Material GetDefaultTerrainMaterial()
-        {
-            return null;
-        }
-
-        public override Material GetDefaultUIMaterial()
-        {
-            return null;
-        }
-
-        public override Material GetDefaultUIOverdrawMaterial()
-        {
-            return null;
-        }
-
-        public override Material GetDefaultUIETC1SupportedMaterial()
-        {
-            return null;
-        }
-
-        public override Material GetDefault2DMaterial()
-        {
-            return null;
-        }
-
-        public void ApplyDebugDisplaySettings()
-        {
-            m_ShadowSettings.enabled = debugDisplaySettings.lightingDebugSettings.enableShadows;
-
-            LightingDebugSettings lightingDebugSettings = debugDisplaySettings.lightingDebugSettings;
-            Vector4 debugAlbedo = new Vector4(lightingDebugSettings.debugLightingAlbedo.r, lightingDebugSettings.debugLightingAlbedo.g, lightingDebugSettings.debugLightingAlbedo.b, 0.0f);
-            Vector4 debugSmoothness = new Vector4(lightingDebugSettings.overrideSmoothness ? 1.0f : 0.0f, lightingDebugSettings.overrideSmoothnessValue, 0.0f, 0.0f);
-
-            Shader.SetGlobalInt("_DebugViewMaterial", (int)debugDisplaySettings.GetDebugMaterialIndex());
-            Shader.SetGlobalInt("_DebugLightingMode", (int)debugDisplaySettings.GetDebugLightingMode());
-            Shader.SetGlobalVector("_DebugLightingAlbedo", debugAlbedo);
-            Shader.SetGlobalVector("_DebugLightingSmoothness", debugSmoothness);
-        }
-
-        public void UpdateCommonSettings()
-        {
-            var commonSettings = commonSettingsToUse;
-
-            m_ShadowSettings.directionalLightCascadeCount = commonSettings.shadowCascadeCount;
-            m_ShadowSettings.directionalLightCascades = new Vector3(commonSettings.shadowCascadeSplit0, commonSettings.shadowCascadeSplit1, commonSettings.shadowCascadeSplit2);
-            m_ShadowSettings.maxShadowDistance = commonSettings.shadowMaxDistance;
-            m_ShadowSettings.directionalLightNearPlaneOffset = commonSettings.shadowNearPlaneOffset;
-        }
-
-        public void OnValidate()
-        {
-            debugDisplaySettings.OnValidate();
-            sssSettings.OnValidate();
-        }
-
-        void OnEnable()
-        {
-            debugDisplaySettings.RegisterDebug();
-        }
-    }
-
-    [Serializable]
-    public class RenderingSettings
-    {
-        public bool useForwardRenderingOnly = false; // TODO: Currently there is no way to strip the extra forward shaders generated by the shaders compiler, so we can switch dynamically.
-        public bool useDepthPrepass = false;
-
-        // we have to fallback to forward-only rendering when scene view is using wireframe rendering mode --
-        // as rendering everything in wireframe + deferred do not play well together
-        public bool ShouldUseForwardRenderingOnly()
-        {
-            return useForwardRenderingOnly || GL.wireframe;
-        }
-    }
-
-    public struct HDCamera
-    {
-        public Camera    camera;
-        public Vector4   screenSize;
-        public Matrix4x4 viewProjectionMatrix;
-        public Matrix4x4 invViewProjectionMatrix;
-        public Matrix4x4 invProjectionMatrix;
-        public Vector4   invProjectionParam;
-    }
-
-    public class GBufferManager
-    {
-        public const int MaxGbuffer = 8;
-
-        public void SetBufferDescription(int index, string stringId, RenderTextureFormat inFormat, RenderTextureReadWrite inSRGBWrite)
-        {
-            IDs[index] = Shader.PropertyToID(stringId);
-            RTIDs[index] = new RenderTargetIdentifier(IDs[index]);
-            formats[index] = inFormat;
-            sRGBWrites[index] = inSRGBWrite;
-        }
-
-        public void InitGBuffers(int width, int height, CommandBuffer cmd)
-        {
-            for (int index = 0; index < gbufferCount; index++)
-            {
-                /* RTs[index] = */
-                cmd.GetTemporaryRT(IDs[index], width, height, 0, FilterMode.Point, formats[index], sRGBWrites[index]);
-            }
-        }
-
-        public RenderTargetIdentifier[] GetGBuffers()
-        {
-            var colorMRTs = new RenderTargetIdentifier[gbufferCount];
-            for (int index = 0; index < gbufferCount; index++)
-            {
-                colorMRTs[index] = RTIDs[index];
-            }
-
-            return colorMRTs;
-        }
-
-        /*
-        public void BindBuffers(Material mat)
-        {
-            for (int index = 0; index < gbufferCount; index++)
-            {
-                mat.SetTexture(IDs[index], RTs[index]);
-            }
-        }
-        */
-
-        public int gbufferCount { get; set; }
-        int[] IDs = new int[MaxGbuffer];
-        RenderTargetIdentifier[] RTIDs = new RenderTargetIdentifier[MaxGbuffer];
-        RenderTextureFormat[] formats = new RenderTextureFormat[MaxGbuffer];
-        RenderTextureReadWrite[] sRGBWrites = new RenderTextureReadWrite[MaxGbuffer];
-    }
-
-    public class HDRenderPipelineInstance : RenderPipeline
-    {
-        private readonly HDRenderPipeline m_Owner;
-
-        // TODO: Find a way to automatically create/iterate through deferred material
-        // TODO TO CHECK: SebL I move allocation from Build() to here, but there was a comment "// Our object can be garbage collected, so need to be allocate here", it is still true ?
-        private readonly Lit.RenderLoop m_LitRenderLoop = new Lit.RenderLoop();
-
-        readonly GBufferManager m_gbufferManager = new GBufferManager();
-
-        // Various set of material use in render loop
-        readonly Material m_FilterSubsurfaceScattering;
-        readonly Material m_FilterAndCombineSubsurfaceScattering;
-
-        private Material m_DebugViewMaterialGBuffer;
-        private Material m_DebugDisplayLatlong;
-
-        // Various buffer
-        readonly int m_CameraColorBuffer;
-        readonly int m_CameraSubsurfaceBuffer;
-        readonly int m_CameraFilteringBuffer;
-        readonly int m_VelocityBuffer;
-        readonly int m_DistortionBuffer;
-
-        // 'm_CameraColorBuffer' does not contain diffuse lighting of SSS materials until the SSS pass.
-        // It is stored within 'm_CameraSubsurfaceBufferRT'.
-        readonly RenderTargetIdentifier m_CameraColorBufferRT;
-        readonly RenderTargetIdentifier m_CameraSubsurfaceBufferRT;
-        readonly RenderTargetIdentifier m_CameraFilteringBufferRT;
-        readonly RenderTargetIdentifier m_VelocityBufferRT;
-        readonly RenderTargetIdentifier m_DistortionBufferRT;
-
-        private RenderTexture m_CameraDepthStencilBuffer = null;
-        private RenderTexture m_CameraDepthStencilBufferCopy = null;
-        private RenderTargetIdentifier m_CameraDepthStencilBufferRT;
-        private RenderTargetIdentifier m_CameraDepthStencilBufferCopyRT;
-
-        // Post-processing context (recycled on every frame to avoid GC alloc)
-        readonly PostProcessRenderContext m_PostProcessContext;
-
-        // Detect when windows size is changing
-        int m_CurrentWidth;
-        int m_CurrentHeight;
-
-        public int GetCurrentShadowCount() { return m_LightLoop.GetCurrentShadowCount(); }
-
-        readonly SkyManager m_SkyManager = new SkyManager();
-        private readonly BaseLightLoop m_LightLoop;
-
-        private DebugDisplaySettings debugDisplaySettings
-        {
-            get { return m_Owner.debugDisplaySettings; }
-        }
-
-        public SubsurfaceScatteringSettings sssSettings
-        {
-            get { return m_Owner.sssSettings; }
-        }
-        public HDRenderPipelineInstance(HDRenderPipeline owner)
-        {
-            m_Owner = owner;
-
-            m_CameraColorBuffer             = Shader.PropertyToID("_CameraColorTexture");
-            m_CameraSubsurfaceBuffer        = Shader.PropertyToID("_CameraSubsurfaceTexture");
-            m_CameraFilteringBuffer         = Shader.PropertyToID("_CameraFilteringBuffer");
-
-            m_CameraColorBufferRT               = new RenderTargetIdentifier(m_CameraColorBuffer);
-            m_CameraSubsurfaceBufferRT          = new RenderTargetIdentifier(m_CameraSubsurfaceBuffer);
-            m_CameraFilteringBufferRT           = new RenderTargetIdentifier(m_CameraFilteringBuffer);
-
-            m_FilterSubsurfaceScattering = Utilities.CreateEngineMaterial("Hidden/HDRenderPipeline/CombineSubsurfaceScattering");
-            m_FilterSubsurfaceScattering.DisableKeyword("SSS_FILTER_HORIZONTAL_AND_COMBINE");
-            m_FilterSubsurfaceScattering.SetFloat("_DstBlend", (float)BlendMode.Zero);
-
-            m_FilterAndCombineSubsurfaceScattering = Utilities.CreateEngineMaterial("Hidden/HDRenderPipeline/CombineSubsurfaceScattering");
-            m_FilterAndCombineSubsurfaceScattering.EnableKeyword("SSS_FILTER_HORIZONTAL_AND_COMBINE");
-            m_FilterAndCombineSubsurfaceScattering.SetFloat("_DstBlend", (float)BlendMode.One);
-
-            InitializeDebugMaterials();
-
-            // Init Gbuffer description
-            m_gbufferManager.gbufferCount = m_LitRenderLoop.GetMaterialGBufferCount();
-            RenderTextureFormat[] RTFormat;
-            RenderTextureReadWrite[] RTReadWrite;
-            m_LitRenderLoop.GetMaterialGBufferDescription(out RTFormat, out RTReadWrite);
-
-            for (int gbufferIndex = 0; gbufferIndex < m_gbufferManager.gbufferCount; ++gbufferIndex)
-            {
-                m_gbufferManager.SetBufferDescription(gbufferIndex, "_GBufferTexture" + gbufferIndex, RTFormat[gbufferIndex], RTReadWrite[gbufferIndex]);
-            }
-
-            m_VelocityBuffer = Shader.PropertyToID("_VelocityTexture");
-            if (ShaderConfig.s_VelocityInGbuffer == 1)
-            {
-                // If velocity is in GBuffer then it is in the last RT. Assign a different name to it.
-                m_gbufferManager.SetBufferDescription(m_gbufferManager.gbufferCount, "_VelocityTexture", Builtin.RenderLoop.GetVelocityBufferFormat(), Builtin.RenderLoop.GetVelocityBufferReadWrite());
-                m_gbufferManager.gbufferCount++;
-            }
-            m_VelocityBufferRT = new RenderTargetIdentifier(m_VelocityBuffer);
-
-            m_DistortionBuffer = Shader.PropertyToID("_DistortionTexture");
-            m_DistortionBufferRT = new RenderTargetIdentifier(m_DistortionBuffer);
-
-            m_LitRenderLoop.Build();
-
-            if (owner.lightLoopProducer)
-                m_LightLoop = owner.lightLoopProducer.CreateLightLoop();
-
-            if (m_LightLoop != null)
-                m_LightLoop.Build(owner.textureSettings);
-
-            m_SkyManager.Build();
-            m_SkyManager.skySettings = owner.skySettingsToUse;
-
-            m_PostProcessContext = new PostProcessRenderContext();
-        }
-
-        void InitializeDebugMaterials()
-        {
-            m_DebugViewMaterialGBuffer = Utilities.CreateEngineMaterial("Hidden/HDRenderPipeline/DebugViewMaterialGBuffer");
-            m_DebugDisplayLatlong = Utilities.CreateEngineMaterial("Hidden/HDRenderPipeline/DebugDisplayLatlong");
-        }
-
-        public void OnSceneLoad()
-        {
-            // Recreate the textures which went NULL, and set 'isInit' to 'false'.
-            m_LitRenderLoop.Build();
-        }
-
-        public override void Dispose()
-        {
-            base.Dispose();
-
-            if (m_LightLoop != null)
-                m_LightLoop.Cleanup();
-
-            m_LitRenderLoop.Cleanup();
-
-            Utilities.Destroy(m_DebugViewMaterialGBuffer);
-            Utilities.Destroy(m_DebugDisplayLatlong);
-
-            m_SkyManager.Cleanup();
-
-#if UNITY_EDITOR
-            SupportedRenderingFeatures.active = SupportedRenderingFeatures.Default;
-#endif
-        }
-
-#if UNITY_EDITOR
-        private static readonly SupportedRenderingFeatures s_NeededFeatures = new SupportedRenderingFeatures()
-        {
-            reflectionProbe = SupportedRenderingFeatures.ReflectionProbe.Rotation
-        };
-#endif
-
-        void CreateDepthBuffer(Camera camera)
-        {
-            if (m_CameraDepthStencilBuffer != null)
-            {
-                m_CameraDepthStencilBuffer.Release();
-            }
-
-            m_CameraDepthStencilBuffer = new RenderTexture(camera.pixelWidth, camera.pixelHeight, 24, RenderTextureFormat.Depth);
-            m_CameraDepthStencilBuffer.filterMode = FilterMode.Point;
-            m_CameraDepthStencilBuffer.Create();
-            m_CameraDepthStencilBufferRT = new RenderTargetIdentifier(m_CameraDepthStencilBuffer);
-
-            if (NeedDepthBufferCopy())
-            {
-                if (m_CameraDepthStencilBufferCopy != null)
-                {
-                    m_CameraDepthStencilBufferCopy.Release();
-                }
-                m_CameraDepthStencilBufferCopy = new RenderTexture(camera.pixelWidth, camera.pixelHeight, 24, RenderTextureFormat.Depth);
-                m_CameraDepthStencilBufferCopy.filterMode = FilterMode.Point;
-                m_CameraDepthStencilBufferCopy.Create();
-                m_CameraDepthStencilBufferCopyRT = new RenderTargetIdentifier(m_CameraDepthStencilBufferCopy);
-            }
-        }
-
-        void Resize(Camera camera)
-        {
-            // TODO: Detect if renderdoc just load and force a resize in this case, as often renderdoc require to realloc resource.
-
-            // TODO: This is the wrong way to handle resize/allocation. We can have several different camera here, mean that the loop on camera will allocate and deallocate
-            // the below buffer which is bad. Best is to have a set of buffer for each camera that is persistent and reallocate resource if need
-            // For now consider we have only one camera that go to this code, the main one.
-            m_SkyManager.skySettings = m_Owner.skySettingsToUse;
-            m_SkyManager.Resize(camera.nearClipPlane, camera.farClipPlane); // TODO: Also a bad naming, here we just want to realloc texture if skyparameters change (usefull for lookdev)
-
-            if (m_LightLoop == null)
-                return;
-
-            bool resolutionChanged = camera.pixelWidth != m_CurrentWidth || camera.pixelHeight != m_CurrentHeight;
-
-            if (resolutionChanged || m_CameraDepthStencilBuffer == null)
-            {
-                CreateDepthBuffer(camera);
-            }
-
-            if (resolutionChanged || m_LightLoop.NeedResize())
-            {
-                if (m_CurrentWidth > 0 && m_CurrentHeight > 0)
-                {
-                    m_LightLoop.ReleaseResolutionDependentBuffers();
-                }
-
-                m_LightLoop.AllocResolutionDependentBuffers(camera.pixelWidth, camera.pixelHeight);
-            }
-
-            // update recorded window resolution
-            m_CurrentWidth = camera.pixelWidth;
-            m_CurrentHeight = camera.pixelHeight;
-        }
-
-        public void PushGlobalParams(HDCamera hdCamera, ScriptableRenderContext renderContext, SubsurfaceScatteringSettings sssParameters)
-        {
-            var cmd = new CommandBuffer {name = "Push Global Parameters"};
-
-            cmd.SetGlobalVector("_ScreenSize",        hdCamera.screenSize);
-            cmd.SetGlobalMatrix("_ViewProjMatrix",    hdCamera.viewProjectionMatrix);
-            cmd.SetGlobalMatrix("_InvViewProjMatrix", hdCamera.invViewProjectionMatrix);
-            cmd.SetGlobalMatrix("_InvProjMatrix",     hdCamera.invProjectionMatrix);
-            cmd.SetGlobalVector("_InvProjParam",      hdCamera.invProjectionParam);
-
-            // TODO: cmd.SetGlobalInt() does not exist, so we are forced to use Shader.SetGlobalInt() instead.
-
-            if (m_SkyManager.IsSkyValid())
-            {
-                m_SkyManager.SetGlobalSkyTexture();
-                Shader.SetGlobalInt("_EnvLightSkyEnabled", 1);
-            }
-            else
-            {
-                Shader.SetGlobalInt("_EnvLightSkyEnabled", 0);
-            }
-
-            // Broadcast SSS parameters to all shaders.
-            Shader.SetGlobalInt("_EnableSSS", debugDisplaySettings.renderingDebugSettings.enableSSS ? 1 : 0);
-            cmd.SetGlobalFloatArray("_TransmissionType",   sssParameters.transmissionType);
-            Shader.SetGlobalInt("_TexturingModeFlags",  sssParameters.texturingModeFlags);
-            cmd.SetGlobalFloatArray("_ThicknessRemaps", sssParameters.thicknessRemaps);
-            cmd.SetGlobalVectorArray("_TintColors",     sssParameters.tintColors);
-            cmd.SetGlobalVectorArray("_HalfRcpVariancesAndLerpWeights", sssParameters.halfRcpVariancesAndLerpWeights);
-
-            renderContext.ExecuteCommandBuffer(cmd);
-            cmd.Dispose();
-        }
-
-        bool NeedDepthBufferCopy()
-        {
-            // For now we consider only PS4 to be able to read from a bound depth buffer. Need to test/implement for other platforms.
-            return SystemInfo.graphicsDeviceType != GraphicsDeviceType.PlayStation4;
-        }
-
-        Texture GetDepthTexture()
-        {
-            if (NeedDepthBufferCopy())
-                return m_CameraDepthStencilBufferCopy;
-            else
-                return m_CameraDepthStencilBuffer;
-        }
-
-        private void CopyDepthBufferIfNeeded(ScriptableRenderContext renderContext)
-        {
-            var cmd = new CommandBuffer() { name = NeedDepthBufferCopy() ? "Copy DepthBuffer" : "Set DepthBuffer"};
-
-            if (NeedDepthBufferCopy())
-            {
-                using (new Utilities.ProfilingSample("Copy depth-stencil buffer", renderContext))
-                {
-                    cmd.CopyTexture(m_CameraDepthStencilBufferRT, m_CameraDepthStencilBufferCopyRT);
-                }
-            }
-
-            cmd.SetGlobalTexture("_MainDepthTexture", GetDepthTexture());
-            renderContext.ExecuteCommandBuffer(cmd);
-            cmd.Dispose();
-        }
-
-        public override void Render(ScriptableRenderContext renderContext, Camera[] cameras)
-        {
-            base.Render(renderContext, cameras);
-
-#if UNITY_EDITOR
-            SupportedRenderingFeatures.active = s_NeededFeatures;
-#endif
-
-            GraphicsSettings.lightsUseLinearIntensity = true;
-            GraphicsSettings.lightsUseColorTemperature = true;
-
-            if (!m_LitRenderLoop.isInit)
-                m_LitRenderLoop.RenderInit(renderContext);
-
-            // Do anything we need to do upon a new frame.
-
-            if (m_LightLoop != null)
-                m_LightLoop.NewFrame();
-
-            m_Owner.ApplyDebugDisplaySettings();
-            m_Owner.UpdateCommonSettings();
-
-            // Set Frame constant buffer
-            // TODO...
-
-            // we only want to render one camera for now
-            // select the most main camera!
-
-            Camera camera = cameras.OrderByDescending(x => x.tag == "MainCamera").FirstOrDefault();
-            if (camera == null)
-            {
-                renderContext.Submit();
-                return;
-            }
-
-            // Set camera constant buffer
-            // TODO...
-
-            CullingParameters cullingParams;
-            if (!CullResults.GetCullingParameters(camera, out cullingParams))
-            {
-                renderContext.Submit();
-                return;
-            }
-
-            m_LightLoop.UpdateCullingParameters( ref cullingParams );
-
-            var cullResults = CullResults.Cull(ref cullingParams, renderContext);
-
-            Resize(camera);
-
-            renderContext.SetupCameraProperties(camera);
-
-            HDCamera hdCamera = Utilities.GetHDCamera(camera);
-
-            // TODO: Find a correct place to bind these material textures
-            // We have to bind the material specific global parameters in this mode
-            m_LitRenderLoop.Bind();
-
-            InitAndClearBuffer(camera, renderContext);
-
-            RenderDepthPrepass(cullResults, camera, renderContext);
-
-            // Forward opaque with deferred/cluster tile require that we fill the depth buffer
-            // correctly to build the light list.
-            RenderForwardOnlyOpaqueDepthPrepass(cullResults, camera, renderContext);
-            RenderGBuffer(cullResults, camera, renderContext);
-
-            // If full forward rendering, we did not do any rendering yet, so don't need to copy the buffer.
-            // If Deferred then the depth buffer is full (regular GBuffer + ForwardOnly depth prepass are done so we can copy it safely.
-            if (!m_Owner.renderingSettings.useForwardRenderingOnly)
-            {
-                CopyDepthBufferIfNeeded(renderContext);
-            }
-
-            if (debugDisplaySettings.IsDebugMaterialDisplayEnabled())
-            {
-                RenderDebugViewMaterial(cullResults, hdCamera, renderContext);
-            }
-            else
-            {
-                if (m_LightLoop != null)
-                {
-                    using (new Utilities.ProfilingSample("Build Light list and render shadows", renderContext))
-                    {
-                        m_LightLoop.PrepareLightsForGPU(m_Owner.shadowSettings, cullResults, camera);
-                        m_LightLoop.RenderShadows(renderContext, cullResults);
-                        renderContext.SetupCameraProperties(camera); // Need to recall SetupCameraProperties after m_ShadowPass.Render
-                        m_LightLoop.BuildGPULightLists(camera, renderContext, m_CameraDepthStencilBufferRT); // TODO: Use async compute here to run light culling during shadow
-                    }
-                }
-
-                PushGlobalParams(hdCamera, renderContext, m_Owner.sssSettings);
-
-                // Caution: We require sun light here as some sky use the sun light to render, mean UpdateSkyEnvironment
-                // must be call after BuildGPULightLists.
-                // TODO: Try to arrange code so we can trigger this call earlier and use async compute here to run sky convolution during other passes (once we move convolution shader to compute).
-                UpdateSkyEnvironment(hdCamera, renderContext);
-
-                RenderDeferredLighting(hdCamera, renderContext);
-
-                // We compute subsurface scattering here. Therefore, no objects rendered afterwards will exhibit SSS.
-                // Currently, there is no efficient way to switch between SRT and MRT for the forward pass;
-                // therefore, forward-rendered objects do not output split lighting required for the SSS pass.
-                CombineSubsurfaceScattering(hdCamera, renderContext, m_Owner.sssSettings);
-
-                // For opaque forward we have split rendering in two categories
-                // Material that are always forward and material that can be deferred or forward depends on render pipeline options (like switch to rendering forward only mode)
-                // Material that are always forward are unlit and complex (Like Hair) and don't require sorting, so it is ok to split them.
-                RenderForward(cullResults, camera, renderContext, true); // Render deferred or forward opaque
-                RenderForwardOnlyOpaque(cullResults, camera, renderContext);
-
-                RenderLightingDebug(hdCamera, renderContext, m_CameraColorBufferRT);
-
-                // If full forward rendering, we did just rendered everything, so we can copy the depth buffer
-                // If Deferred nothing needs copying anymore.
-                if (m_Owner.renderingSettings.useForwardRenderingOnly)
-                {
-                    CopyDepthBufferIfNeeded(renderContext);
-                }
-
-                RenderSky(hdCamera, renderContext);
-
-                // Render all type of transparent forward (unlit, lit, complex (hair...)) to keep the sorting between transparent objects.
-                RenderForward(cullResults, camera, renderContext, false);
-
-                // Planar and real time cubemap doesn't need post process and render in FP16
-                if (camera.cameraType == CameraType.Reflection)
-                {
-                    // Simple blit
-                    var cmd = new CommandBuffer { name = "Blit to final RT" };
-                    cmd.Blit(m_CameraColorBufferRT, BuiltinRenderTextureType.CameraTarget);
-                    renderContext.ExecuteCommandBuffer(cmd);
-                    cmd.Dispose();
-                }
-                else
-                {
-                    RenderVelocity(cullResults, camera, renderContext); // Note we may have to render velocity earlier if we do temporalAO, temporal volumetric etc... Mean we will not take into account forward opaque in case of deferred rendering ?
-
-                    // TODO: Check with VFX team.
-                    // Rendering distortion here have off course lot of artifact.
-                    // But resolving at each objects that write in distortion is not possible (need to sort transparent, render those that do not distort, then resolve, then etc...)
-                    // Instead we chose to apply distortion at the end after we cumulate distortion vector and desired blurriness. This
-                    RenderDistortion(cullResults, camera, renderContext);
-
-                    RenderPostProcesses(camera, renderContext);
-                }
-            }
-
-            RenderDebugOverlay(camera, renderContext);
-
-            // bind depth surface for editor grid/gizmo/selection rendering
-            if (camera.cameraType == CameraType.SceneView)
-            {
-                var cmd = new CommandBuffer();
-                cmd.SetRenderTarget(BuiltinRenderTextureType.CameraTarget, m_CameraDepthStencilBufferRT);
-                renderContext.ExecuteCommandBuffer(cmd);
-                cmd.Dispose();
-            }
-
-            renderContext.Submit();
-        }
-
-        void RenderOpaqueRenderList(CullResults cull, Camera camera, ScriptableRenderContext renderContext, string passName, RendererConfiguration rendererConfiguration = 0)
-        {
-            if (!debugDisplaySettings.renderingDebugSettings.displayOpaqueObjects)
-                return;
-
-            var settings = new DrawRendererSettings(cull, camera, new ShaderPassName(passName))
-            {
-                rendererConfiguration = rendererConfiguration,
-                sorting = { flags = SortFlags.CommonOpaque }
-            };
-            settings.inputFilter.SetQueuesOpaque();
-            renderContext.DrawRenderers(ref settings);
-        }
-
-        void RenderTransparentRenderList(CullResults cull, Camera camera, ScriptableRenderContext renderContext, string passName, RendererConfiguration rendererConfiguration = 0)
-        {
-            if (!debugDisplaySettings.renderingDebugSettings.displayTransparentObjects)
-                return;
-
-            var settings = new DrawRendererSettings(cull, camera, new ShaderPassName(passName))
-            {
-                rendererConfiguration = rendererConfiguration,
-                sorting = { flags = SortFlags.CommonTransparent }
-            };
-            settings.inputFilter.SetQueuesTransparent();
-            renderContext.DrawRenderers(ref settings);
-        }
-
-        void RenderDepthPrepass(CullResults cull, Camera camera, ScriptableRenderContext renderContext)
-        {
-            // If we are forward only we will do a depth prepass
-            // TODO: Depth prepass should be enabled based on light loop settings. LightLoop define if they need a depth prepass + forward only...
-            if (!m_Owner.renderingSettings.useDepthPrepass)
-                return;
-
-            using (new Utilities.ProfilingSample("Depth Prepass", renderContext))
-            {
-                // TODO: Must do opaque then alpha masked for performance!
-                // TODO: front to back for opaque and by materal for opaque tested when we split in two
-                Utilities.SetRenderTarget(renderContext, m_CameraDepthStencilBufferRT);
-                RenderOpaqueRenderList(cull, camera, renderContext, "DepthOnly");
-            }
-        }
-
-        void RenderGBuffer(CullResults cull, Camera camera, ScriptableRenderContext renderContext)
-        {
-            if (m_Owner.renderingSettings.ShouldUseForwardRenderingOnly())
-            {
-                return;
-            }
-
-            string passName = debugDisplaySettings.IsDebugDisplayEnabled() ? "GBufferDebugDisplay" : "GBuffer";
-
-            using (new Utilities.ProfilingSample(passName, renderContext))
-            {
-                // setup GBuffer for rendering
-                Utilities.SetRenderTarget(renderContext, m_gbufferManager.GetGBuffers(), m_CameraDepthStencilBufferRT);
-                // render opaque objects into GBuffer
-                RenderOpaqueRenderList(cull, camera, renderContext, passName, Utilities.kRendererConfigurationBakedLighting);
-            }
-        }
-
-        // This pass is use in case of forward opaque and deferred rendering. We need to render forward objects before tile lighting pass
-        void RenderForwardOnlyOpaqueDepthPrepass(CullResults cull, Camera camera, ScriptableRenderContext renderContext)
-        {
-            // If we are forward only we don't need to render ForwardOnlyOpaqueDepthOnly object
-            // But in case we request a prepass we render it
-            if (m_Owner.renderingSettings.ShouldUseForwardRenderingOnly() && !m_Owner.renderingSettings.useDepthPrepass)
-                return;
-
-            using (new Utilities.ProfilingSample("Forward opaque depth", renderContext))
-            {
-                Utilities.SetRenderTarget(renderContext, m_CameraDepthStencilBufferRT);
-                RenderOpaqueRenderList(cull, camera, renderContext, "ForwardOnlyOpaqueDepthOnly");
-            }
-        }
-
-        void RenderDebugViewMaterial(CullResults cull, HDCamera hdCamera, ScriptableRenderContext renderContext)
-        {
-            using (new Utilities.ProfilingSample("DisplayDebug ViewMaterial", renderContext))
-            // Render Opaque forward
-            {
-                Utilities.SetRenderTarget(renderContext, m_CameraColorBufferRT, m_CameraDepthStencilBufferRT, Utilities.kClearAll, Color.black);
-                RenderOpaqueRenderList(cull, hdCamera.camera, renderContext, "ForwardDisplayDebug", Utilities.kRendererConfigurationBakedLighting);
-            }
-
-            // Render GBuffer opaque
-            if (!m_Owner.renderingSettings.ShouldUseForwardRenderingOnly())
-            {
-                Utilities.SetupMaterialHDCamera(hdCamera, m_DebugViewMaterialGBuffer);
-
-                // m_gbufferManager.BindBuffers(m_DebugViewMaterialGBuffer);
-                // TODO: Bind depth textures
-                var cmd = new CommandBuffer { name = "DebugViewMaterialGBuffer" };
-                cmd.Blit(null, m_CameraColorBufferRT, m_DebugViewMaterialGBuffer, 0);
-                renderContext.ExecuteCommandBuffer(cmd);
-                cmd.Dispose();
-            }
-
-            // Render forward transparent
-            {
-                RenderTransparentRenderList(cull, hdCamera.camera, renderContext, "ForwardDisplayDebug", Utilities.kRendererConfigurationBakedLighting);
-            }
-
-            // Last blit
-            {
-                var cmd = new CommandBuffer { name = "Blit DebugView Material Debug" };
-                cmd.Blit(m_CameraColorBufferRT, BuiltinRenderTextureType.CameraTarget);
-                renderContext.ExecuteCommandBuffer(cmd);
-                cmd.Dispose();
-            }
-        }
-
-        void RenderDeferredLighting(HDCamera hdCamera, ScriptableRenderContext renderContext)
-        {
-            if (m_Owner.renderingSettings.ShouldUseForwardRenderingOnly() || m_LightLoop == null)
-            {
-                return;
-            }
-
-            RenderTargetIdentifier[] colorRTs = { m_CameraColorBufferRT, m_CameraSubsurfaceBufferRT };
-
-            if (debugDisplaySettings.renderingDebugSettings.enableSSS)
-            {
-                // Output split lighting for materials tagged with the SSS stencil bit.
-                m_LightLoop.RenderDeferredLighting(hdCamera, renderContext, debugDisplaySettings, colorRTs, m_CameraDepthStencilBufferRT, new RenderTargetIdentifier(GetDepthTexture()), true);
-            }
-
-            // Output combined lighting for all the other materials.
-            m_LightLoop.RenderDeferredLighting(hdCamera, renderContext, debugDisplaySettings, colorRTs, m_CameraDepthStencilBufferRT, new RenderTargetIdentifier(GetDepthTexture()), false);
-        }
-
-        // Combines specular lighting and diffuse lighting with subsurface scattering.
-        void CombineSubsurfaceScattering(HDCamera hdCamera, ScriptableRenderContext context, SubsurfaceScatteringSettings sssParameters)
-        {
-            // Currently, forward-rendered objects do not output split lighting required for the SSS pass.
-            if (m_Owner.renderingSettings.ShouldUseForwardRenderingOnly()) return;
-
-            if (!debugDisplaySettings.renderingDebugSettings.enableSSS) return;
-
-            var cmd = new CommandBuffer() { name = "Subsurface Scattering" };
-
-            // Perform the vertical SSS filtering pass.
-            m_FilterSubsurfaceScattering.SetVectorArray("_FilterKernels", sssParameters.filterKernels);
-            m_FilterSubsurfaceScattering.SetVectorArray("_HalfRcpWeightedVariances", sssParameters.halfRcpWeightedVariances);
-            cmd.SetGlobalTexture("_IrradianceSource", m_CameraSubsurfaceBufferRT);
-            Utilities.DrawFullScreen(cmd, m_FilterSubsurfaceScattering, hdCamera, m_CameraFilteringBufferRT, m_CameraDepthStencilBufferRT);
-
-            // when recombining the lighting, we apply albedo. This need to be modified in case of debug display with diffuse lighting only.
-            Utilities.SetKeyword(m_FilterAndCombineSubsurfaceScattering, "DEBUG_DISPLAY", debugDisplaySettings.IsDebugDisplayEnabled());
-
-            // Perform the horizontal SSS filtering pass, and combine diffuse and specular lighting.
-            m_FilterAndCombineSubsurfaceScattering.SetVectorArray("_FilterKernels", sssParameters.filterKernels);
-            m_FilterAndCombineSubsurfaceScattering.SetVectorArray("_HalfRcpWeightedVariances", sssParameters.halfRcpWeightedVariances);
-            cmd.SetGlobalTexture("_IrradianceSource", m_CameraFilteringBufferRT);
-            Utilities.DrawFullScreen(cmd, m_FilterAndCombineSubsurfaceScattering, hdCamera, m_CameraColorBufferRT, m_CameraDepthStencilBufferRT);
-
-            context.ExecuteCommandBuffer(cmd);
-            cmd.Dispose();
-        }
-
-        void UpdateSkyEnvironment(HDCamera hdCamera, ScriptableRenderContext renderContext)
-        {
-            m_SkyManager.UpdateEnvironment(hdCamera, m_LightLoop == null ? null :  m_LightLoop.GetCurrentSunLight(), renderContext);
-        }
-
-        void RenderSky(HDCamera hdCamera, ScriptableRenderContext renderContext)
-        {
-            m_SkyManager.RenderSky(hdCamera, m_LightLoop == null ? null : m_LightLoop.GetCurrentSunLight(), m_CameraColorBufferRT, m_CameraDepthStencilBufferRT, renderContext);
-        }
-
-        public Texture2D ExportSkyToTexture()
-        {
-            return m_SkyManager.ExportSkyToTexture();
-        }
-
-        void RenderLightingDebug(HDCamera camera, ScriptableRenderContext renderContext, RenderTargetIdentifier colorBuffer)
-        {
-            if (m_LightLoop != null)
-                m_LightLoop.RenderLightingDebug(camera, renderContext, colorBuffer);
-        }
-
-        void RenderForward(CullResults cullResults, Camera camera, ScriptableRenderContext renderContext, bool renderOpaque)
-        {
-            // TODO: Currently we can't render opaque object forward when deferred is enabled
-            // miss option
-            if (!m_Owner.renderingSettings.ShouldUseForwardRenderingOnly() && renderOpaque)
-                return;
-
-            string passName = debugDisplaySettings.IsDebugDisplayEnabled() ? "ForwardDisplayDebug" : "Forward";
-
-            using (new Utilities.ProfilingSample(passName, renderContext))
-            {
-                Utilities.SetRenderTarget(renderContext, m_CameraColorBufferRT, m_CameraDepthStencilBufferRT);
-
-                if (m_LightLoop != null)
-                    m_LightLoop.RenderForward(camera, renderContext, renderOpaque);
-
-                if (renderOpaque)
-                {
-                    RenderOpaqueRenderList(cullResults, camera, renderContext, passName, Utilities.kRendererConfigurationBakedLighting);
-                }
-                else
-                {
-                    RenderTransparentRenderList(cullResults, camera, renderContext, passName, Utilities.kRendererConfigurationBakedLighting);
-                }
-            }
-        }
-
-        // Render material that are forward opaque only (like eye), this include unlit material
-        void RenderForwardOnlyOpaque(CullResults cullResults, Camera camera, ScriptableRenderContext renderContext)
-        {
-            string passName = debugDisplaySettings.IsDebugDisplayEnabled() ? "ForwardOnlyOpaqueDisplayDebug" : "ForwardOnlyOpaque";
-
-            using (new Utilities.ProfilingSample(passName, renderContext))
-            {
-                Utilities.SetRenderTarget(renderContext, m_CameraColorBufferRT, m_CameraDepthStencilBufferRT);
-
-                if (m_LightLoop != null)
-                    m_LightLoop.RenderForward(camera, renderContext, true);
-
-                RenderOpaqueRenderList(cullResults, camera, renderContext, passName, Utilities.kRendererConfigurationBakedLighting);
-            }
-        }
-
-        void RenderVelocity(CullResults cullResults, Camera camera, ScriptableRenderContext renderContext)
-        {
-            using (new Utilities.ProfilingSample("Velocity", renderContext))
-            {
-                // If opaque velocity have been render during GBuffer no need to render it here
-                if ((ShaderConfig.s_VelocityInGbuffer == 1) || m_Owner.renderingSettings.ShouldUseForwardRenderingOnly())
-                    return;
-
-                int w = camera.pixelWidth;
-                int h = camera.pixelHeight;
-
-                var cmd = new CommandBuffer { name = "" };
-                cmd.GetTemporaryRT(m_VelocityBuffer, w, h, 0, FilterMode.Point, Builtin.RenderLoop.GetVelocityBufferFormat(), Builtin.RenderLoop.GetVelocityBufferReadWrite());
-                cmd.SetRenderTarget(m_VelocityBufferRT, m_CameraDepthStencilBufferRT);
-                renderContext.ExecuteCommandBuffer(cmd);
-                cmd.Dispose();
-
-                RenderOpaqueRenderList(cullResults, camera, renderContext, "MotionVectors");
-            }
-        }
-
-        void RenderDistortion(CullResults cullResults, Camera camera, ScriptableRenderContext renderContext)
-        {
-            if (!debugDisplaySettings.renderingDebugSettings.enableDistortion)
-                return;
-
-            using (new Utilities.ProfilingSample("Distortion", renderContext))
-            {
-                int w = camera.pixelWidth;
-                int h = camera.pixelHeight;
-
-                var cmd = new CommandBuffer { name = "" };
-                cmd.GetTemporaryRT(m_DistortionBuffer, w, h, 0, FilterMode.Point, Builtin.RenderLoop.GetDistortionBufferFormat(), Builtin.RenderLoop.GetDistortionBufferReadWrite());
-                cmd.SetRenderTarget(m_DistortionBufferRT, m_CameraDepthStencilBufferRT);
-                cmd.ClearRenderTarget(false, true, Color.black); // TODO: can we avoid this clear for performance ?
-                renderContext.ExecuteCommandBuffer(cmd);
-                cmd.Dispose();
-
-                // Only transparent object can render distortion vectors
-                RenderTransparentRenderList(cullResults, camera, renderContext, "DistortionVectors");
-            }
-        }
-
-        void RenderPostProcesses(Camera camera, ScriptableRenderContext renderContext)
-        {
-            using (new Utilities.ProfilingSample("Post-processing", renderContext))
-            {
-                var postProcessLayer = camera.GetComponent<PostProcessLayer>();
-                var cmd = new CommandBuffer { name = "" };
-
-                if (postProcessLayer != null && postProcessLayer.enabled)
-                {
-                    cmd.SetGlobalTexture("_CameraDepthTexture", GetDepthTexture());
-
-                    var context = m_PostProcessContext;
-                    context.Reset();
-                    context.source = m_CameraColorBufferRT;
-                    context.destination = BuiltinRenderTextureType.CameraTarget;
-                    context.command = cmd;
-                    context.camera = camera;
-                    context.sourceFormat = RenderTextureFormat.ARGBHalf; // ?
-                    context.flip = true;
-
-                    postProcessLayer.Render(context);
-                }
-                else
-                {
-                    cmd.Blit(m_CameraColorBufferRT, BuiltinRenderTextureType.CameraTarget);
-                }
-
-                renderContext.ExecuteCommandBuffer(cmd);
-                cmd.Dispose();
-            }
-        }
-
-
-
-        void RenderDebugOverlay(Camera camera, ScriptableRenderContext renderContext)
-        {
-            // We don't want any overlay for these kind of rendering
-            if (camera.cameraType == CameraType.Reflection || camera.cameraType == CameraType.Preview)
-                return;
-
-            CommandBuffer debugCB = new CommandBuffer();
-            debugCB.name = "Debug Overlay";
-
-            float x = 0;
-            float overlayRatio = debugDisplaySettings.debugOverlayRatio;
-            float overlaySize = Math.Min(camera.pixelHeight, camera.pixelWidth) * overlayRatio;
-            float y = camera.pixelHeight - overlaySize;
-
-            MaterialPropertyBlock propertyBlock = new MaterialPropertyBlock();
-
-            LightingDebugSettings lightingDebug = debugDisplaySettings.lightingDebugSettings;
-
-            if (lightingDebug.displaySkyReflection)
-            {
-                Texture skyReflection = m_SkyManager.skyReflection;
-                propertyBlock.SetTexture("_InputCubemap", skyReflection);
-                propertyBlock.SetFloat("_Mipmap", lightingDebug.skyReflectionMipmap);
-                debugCB.SetViewport(new Rect(x, y, overlaySize, overlaySize));
-                debugCB.DrawProcedural(Matrix4x4.identity, m_DebugDisplayLatlong, 0, MeshTopology.Triangles, 3, 1, propertyBlock);
-                Utilities.NextOverlayCoord(ref x, ref y, overlaySize, camera.pixelWidth);
-            }
-
-            renderContext.ExecuteCommandBuffer(debugCB);
-
-            if (m_LightLoop != null)
-                m_LightLoop.RenderDebugOverlay(camera, renderContext, debugDisplaySettings, ref x, ref y, overlaySize, camera.pixelWidth);
-        }
-
-        void InitAndClearBuffer(Camera camera, ScriptableRenderContext renderContext)
-        {
-            using (new Utilities.ProfilingSample("InitAndClearBuffer", renderContext))
-            {
-                // We clear only the depth buffer, no need to clear the various color buffer as we overwrite them.
-                // Clear depth/stencil and init buffers
-                using (new Utilities.ProfilingSample("InitGBuffers and clear Depth/Stencil", renderContext))
-                {
-                    var cmd = new CommandBuffer();
-                    cmd.name = "";
-
-                    // Init buffer
-                    // With scriptable render loop we must allocate ourself depth and color buffer (We must be independent of backbuffer for now, hope to fix that later).
-                    // Also we manage ourself the HDR format, here allocating fp16 directly.
-                    // With scriptable render loop we can allocate temporary RT in a command buffer, they will not be release with ExecuteCommandBuffer
-                    // These temporary surface are release automatically at the end of the scriptable render pipeline if not release explicitly
-                    int w = camera.pixelWidth;
-                    int h = camera.pixelHeight;
-
-                    cmd.GetTemporaryRT(m_CameraColorBuffer,             w, h,  0, FilterMode.Point, RenderTextureFormat.ARGBHalf,       RenderTextureReadWrite.Linear, 1, true); // Enable UAV
-                    cmd.GetTemporaryRT(m_CameraSubsurfaceBuffer,        w, h,  0, FilterMode.Point, RenderTextureFormat.RGB111110Float, RenderTextureReadWrite.Linear, 1, true); // Enable UAV
-                    cmd.GetTemporaryRT(m_CameraFilteringBuffer,         w, h,  0, FilterMode.Point, RenderTextureFormat.RGB111110Float, RenderTextureReadWrite.Linear, 1, true); // Enable UAV
-
-                    if (!m_Owner.renderingSettings.ShouldUseForwardRenderingOnly())
-                    {
-                        m_gbufferManager.InitGBuffers(w, h, cmd);
-                    }
-
-                    renderContext.ExecuteCommandBuffer(cmd);
-                    cmd.Dispose();
-
-                    Utilities.SetRenderTarget(renderContext, m_CameraColorBufferRT, m_CameraDepthStencilBufferRT, ClearFlag.ClearDepth);
-                }
-
-                // Clear the diffuse SSS lighting target
-                using (new Utilities.ProfilingSample("Clear SSS diffuse target", renderContext))
-                {
-                    Utilities.SetRenderTarget(renderContext, m_CameraSubsurfaceBufferRT, m_CameraDepthStencilBufferRT, ClearFlag.ClearColor, Color.black);
-                }
-
-                // Clear the SSS filtering target
-                using (new Utilities.ProfilingSample("Clear SSS filtering target", renderContext))
-                {
-                    Utilities.SetRenderTarget(renderContext, m_CameraFilteringBuffer, m_CameraDepthStencilBufferRT, ClearFlag.ClearColor, Color.black);
-                }
-
-                // TEMP: As we are in development and have not all the setup pass we still clear the color in emissive buffer and gbuffer, but this will be removed later.
-
-                // Clear the HDR target
-                using (new Utilities.ProfilingSample("Clear HDR target", renderContext))
-                {
-                    Utilities.SetRenderTarget(renderContext, m_CameraColorBufferRT, m_CameraDepthStencilBufferRT, ClearFlag.ClearColor, Color.black);
-                }
-
-                // Clear GBuffers
-                if (!m_Owner.renderingSettings.ShouldUseForwardRenderingOnly())
-                {
-                    using (new Utilities.ProfilingSample("Clear GBuffer", renderContext))
-                    {
-                        Utilities.SetRenderTarget(renderContext, m_gbufferManager.GetGBuffers(), m_CameraDepthStencilBufferRT, ClearFlag.ClearColor, Color.black);
-                    }
-                }
-                // END TEMP
-            }
-        }
-    }
-}
->>>>>>> 9571173d
+using UnityEngine.Rendering;
+using System;
+using System.Linq;
+using UnityEngine.Experimental.PostProcessing;
+using UnityEngine.Experimental.Rendering.HDPipeline.TilePass;
+
+#if UNITY_EDITOR
+using UnityEditor;
+#endif
+
+namespace UnityEngine.Experimental.Rendering.HDPipeline
+{
+    [ExecuteInEditMode]
+    // This HDRenderPipeline assume linear lighting. Don't work with gamma.
+    public class HDRenderPipeline : RenderPipelineAsset
+    {
+        const string k_HDRenderPipelinePath = "Assets/ScriptableRenderPipeline/HDRenderPipeline/HDRenderPipeline.asset";
+
+#if UNITY_EDITOR
+        [MenuItem("RenderPipeline/Create HDRenderPipeline")]
+        static void CreateHDRenderPipeline()
+        {
+            var instance = CreateInstance<HDRenderPipeline>();
+            AssetDatabase.CreateAsset(instance, k_HDRenderPipelinePath);
+        }
+
+        [UnityEditor.MenuItem("HDRenderPipeline/UpdateHDRenderPipeline")]
+        static void UpdateHDRenderPipeline()
+        {
+            var guids = AssetDatabase.FindAssets("t:HDRenderPipeline");
+            foreach (var guid in guids)
+            {
+                string path = AssetDatabase.GUIDToAssetPath(guid);
+                var pipeline = AssetDatabase.LoadAssetAtPath<HDRenderPipeline>(path);
+                EditorUtility.SetDirty(pipeline);
+            }
+        }
+
+        [UnityEditor.MenuItem("HDRenderPipeline/Add \"Additional Light Data\" (if not present)")]
+        static void AddAdditionalLightData()
+        {
+            Light[] lights = FindObjectsOfType(typeof(Light)) as Light[];
+
+            foreach (Light light in lights)
+            {
+                // Do not add a component if there already is one.
+                if (light.GetComponent<AdditionalLightData>() == null)
+                {
+                    light.gameObject.AddComponent<AdditionalLightData>();
+                }
+            }
+        }
+
+#endif
+
+        private HDRenderPipeline()
+        {}
+
+        [SerializeField]
+        private LightLoopProducer m_LightLoopProducer;
+        public LightLoopProducer lightLoopProducer
+        {
+            get { return m_LightLoopProducer; }
+            set { m_LightLoopProducer = value; }
+        }
+
+        protected override IRenderPipeline InternalCreatePipeline()
+        {
+            return new HDRenderPipelineInstance(this);
+        }
+
+        // NOTE:
+        // All those properties are public because of how HDRenderPipelineInspector retrieve those properties via serialization/reflection
+        // Those that are not will be refatored later.
+
+        // Debugging
+        public DebugDisplaySettings debugDisplaySettings = new DebugDisplaySettings();
+
+        // Renderer Settings (per project)
+        public RenderingSettings            renderingSettings = new RenderingSettings();
+        public SubsurfaceScatteringSettings sssSettings = new SubsurfaceScatteringSettings();
+
+        [SerializeField]
+        ShadowSettings               m_ShadowSettings  = ShadowSettings.Default;
+        [SerializeField]
+        TextureSettings              m_TextureSettings = TextureSettings.Default;
+
+        public ShadowSettings shadowSettings                { get { return m_ShadowSettings; } }
+        public TextureSettings textureSettings              { get { return m_TextureSettings; } set { m_TextureSettings = value; } }
+
+        // Renderer Settings (per "scene")
+        [SerializeField] private CommonSettings.Settings    m_CommonSettings = CommonSettings.Settings.s_Defaultsettings;
+        [SerializeField] private SkySettings                m_SkySettings;
+
+        public CommonSettings.Settings commonSettingsToUse
+        {
+            get
+            {
+                if (CommonSettingsSingleton.overrideSettings)
+                    return CommonSettingsSingleton.overrideSettings.settings;
+
+                return m_CommonSettings;
+            }
+        }
+
+        public SkySettings skySettings
+        {
+            get { return m_SkySettings; }
+            set { m_SkySettings = value; }
+        }
+
+        public SkySettings skySettingsToUse
+        {
+            get
+            {
+                if (SkySettingsSingleton.overrideSettings)
+                    return SkySettingsSingleton.overrideSettings;
+
+                return m_SkySettings;
+            }
+        }
+
+        [SerializeField] private Material m_DefaultDiffuseMaterial;
+        [SerializeField] private Shader m_DefaultShader;
+
+        public Material DefaultDiffuseMaterial
+        {
+            get { return m_DefaultDiffuseMaterial; }
+            private set { m_DefaultDiffuseMaterial = value; }
+        }
+
+        public Shader DefaultShader
+        {
+            get { return m_DefaultShader; }
+            private set { m_DefaultShader = value; }
+        }
+
+        public override Shader GetDefaultShader()
+        {
+            return m_DefaultShader;
+        }
+
+        public override Material GetDefaultMaterial()
+        {
+            return m_DefaultDiffuseMaterial;
+        }
+
+        public override Material GetDefaultParticleMaterial()
+        {
+            return null;
+        }
+
+        public override Material GetDefaultLineMaterial()
+        {
+            return null;
+        }
+
+        public override Material GetDefaultTerrainMaterial()
+        {
+            return null;
+        }
+
+        public override Material GetDefaultUIMaterial()
+        {
+            return null;
+        }
+
+        public override Material GetDefaultUIOverdrawMaterial()
+        {
+            return null;
+        }
+
+        public override Material GetDefaultUIETC1SupportedMaterial()
+        {
+            return null;
+        }
+
+        public override Material GetDefault2DMaterial()
+        {
+            return null;
+        }
+
+        public void ApplyDebugDisplaySettings()
+        {
+            m_ShadowSettings.enabled = debugDisplaySettings.lightingDebugSettings.enableShadows;
+
+            LightingDebugSettings lightingDebugSettings = debugDisplaySettings.lightingDebugSettings;
+            Vector4 debugAlbedo = new Vector4(lightingDebugSettings.debugLightingAlbedo.r, lightingDebugSettings.debugLightingAlbedo.g, lightingDebugSettings.debugLightingAlbedo.b, 0.0f);
+            Vector4 debugSmoothness = new Vector4(lightingDebugSettings.overrideSmoothness ? 1.0f : 0.0f, lightingDebugSettings.overrideSmoothnessValue, 0.0f, 0.0f);
+
+            Shader.SetGlobalInt("_DebugViewMaterial", (int)debugDisplaySettings.GetDebugMaterialIndex());
+            Shader.SetGlobalInt("_DebugLightingMode", (int)debugDisplaySettings.GetDebugLightingMode());
+            Shader.SetGlobalVector("_DebugLightingAlbedo", debugAlbedo);
+            Shader.SetGlobalVector("_DebugLightingSmoothness", debugSmoothness);
+        }
+
+        public void UpdateCommonSettings()
+        {
+            var commonSettings = commonSettingsToUse;
+
+            m_ShadowSettings.directionalLightCascadeCount = commonSettings.shadowCascadeCount;
+            m_ShadowSettings.directionalLightCascades = new Vector3(commonSettings.shadowCascadeSplit0, commonSettings.shadowCascadeSplit1, commonSettings.shadowCascadeSplit2);
+            m_ShadowSettings.maxShadowDistance = commonSettings.shadowMaxDistance;
+            m_ShadowSettings.directionalLightNearPlaneOffset = commonSettings.shadowNearPlaneOffset;
+        }
+
+        public void OnValidate()
+        {
+            debugDisplaySettings.OnValidate();
+            sssSettings.OnValidate();
+        }
+
+        void OnEnable()
+        {
+            debugDisplaySettings.RegisterDebug();
+        }
+    }
+
+    [Serializable]
+    public class RenderingSettings
+    {
+        public bool useForwardRenderingOnly = false; // TODO: Currently there is no way to strip the extra forward shaders generated by the shaders compiler, so we can switch dynamically.
+        public bool useDepthPrepass = false;
+
+        // we have to fallback to forward-only rendering when scene view is using wireframe rendering mode --
+        // as rendering everything in wireframe + deferred do not play well together
+        public bool ShouldUseForwardRenderingOnly()
+        {
+            return useForwardRenderingOnly || GL.wireframe;
+        }
+    }
+
+    public struct HDCamera
+    {
+        public Camera    camera;
+        public Vector4   screenSize;
+        public Matrix4x4 viewProjectionMatrix;
+        public Matrix4x4 invViewProjectionMatrix;
+        public Matrix4x4 invProjectionMatrix;
+        public Vector4   invProjectionParam;
+    }
+
+    public class GBufferManager
+    {
+        public const int MaxGbuffer = 8;
+
+        public void SetBufferDescription(int index, string stringId, RenderTextureFormat inFormat, RenderTextureReadWrite inSRGBWrite)
+        {
+            IDs[index] = Shader.PropertyToID(stringId);
+            RTIDs[index] = new RenderTargetIdentifier(IDs[index]);
+            formats[index] = inFormat;
+            sRGBWrites[index] = inSRGBWrite;
+        }
+
+        public void InitGBuffers(int width, int height, CommandBuffer cmd)
+        {
+            for (int index = 0; index < gbufferCount; index++)
+            {
+                /* RTs[index] = */
+                cmd.GetTemporaryRT(IDs[index], width, height, 0, FilterMode.Point, formats[index], sRGBWrites[index]);
+            }
+        }
+
+        public RenderTargetIdentifier[] GetGBuffers()
+        {
+            var colorMRTs = new RenderTargetIdentifier[gbufferCount];
+            for (int index = 0; index < gbufferCount; index++)
+            {
+                colorMRTs[index] = RTIDs[index];
+            }
+
+            return colorMRTs;
+        }
+
+        /*
+        public void BindBuffers(Material mat)
+        {
+            for (int index = 0; index < gbufferCount; index++)
+            {
+                mat.SetTexture(IDs[index], RTs[index]);
+            }
+        }
+        */
+
+        public int gbufferCount { get; set; }
+        int[] IDs = new int[MaxGbuffer];
+        RenderTargetIdentifier[] RTIDs = new RenderTargetIdentifier[MaxGbuffer];
+        RenderTextureFormat[] formats = new RenderTextureFormat[MaxGbuffer];
+        RenderTextureReadWrite[] sRGBWrites = new RenderTextureReadWrite[MaxGbuffer];
+    }
+
+    public class HDRenderPipelineInstance : RenderPipeline
+    {
+        private readonly HDRenderPipeline m_Owner;
+
+        // TODO: Find a way to automatically create/iterate through deferred material
+        // TODO TO CHECK: SebL I move allocation from Build() to here, but there was a comment "// Our object can be garbage collected, so need to be allocate here", it is still true ?
+        private readonly Lit.RenderLoop m_LitRenderLoop = new Lit.RenderLoop();
+
+        readonly GBufferManager m_gbufferManager = new GBufferManager();
+
+        // Various set of material use in render loop
+        readonly Material m_FilterSubsurfaceScattering;
+        readonly Material m_FilterAndCombineSubsurfaceScattering;
+
+        private Material m_DebugViewMaterialGBuffer;
+        private Material m_DebugDisplayLatlong;
+
+        // Various buffer
+        readonly int m_CameraColorBuffer;
+        readonly int m_CameraSubsurfaceBuffer;
+        readonly int m_CameraFilteringBuffer;
+        readonly int m_VelocityBuffer;
+        readonly int m_DistortionBuffer;
+
+        // 'm_CameraColorBuffer' does not contain diffuse lighting of SSS materials until the SSS pass.
+        // It is stored within 'm_CameraSubsurfaceBufferRT'.
+        readonly RenderTargetIdentifier m_CameraColorBufferRT;
+        readonly RenderTargetIdentifier m_CameraSubsurfaceBufferRT;
+        readonly RenderTargetIdentifier m_CameraFilteringBufferRT;
+        readonly RenderTargetIdentifier m_VelocityBufferRT;
+        readonly RenderTargetIdentifier m_DistortionBufferRT;
+
+        private RenderTexture m_CameraDepthStencilBuffer = null;
+        private RenderTexture m_CameraDepthStencilBufferCopy = null;
+        private RenderTargetIdentifier m_CameraDepthStencilBufferRT;
+        private RenderTargetIdentifier m_CameraDepthStencilBufferCopyRT;
+
+        // Post-processing context (recycled on every frame to avoid GC alloc)
+        readonly PostProcessRenderContext m_PostProcessContext;
+
+        // Detect when windows size is changing
+        int m_CurrentWidth;
+        int m_CurrentHeight;
+
+        public int GetCurrentShadowCount() { return m_LightLoop.GetCurrentShadowCount(); }
+
+        readonly SkyManager m_SkyManager = new SkyManager();
+        private readonly BaseLightLoop m_LightLoop;
+
+        private DebugDisplaySettings debugDisplaySettings
+        {
+            get { return m_Owner.debugDisplaySettings; }
+        }
+
+        public SubsurfaceScatteringSettings sssSettings
+        {
+            get { return m_Owner.sssSettings; }
+        }
+        public HDRenderPipelineInstance(HDRenderPipeline owner)
+        {
+            m_Owner = owner;
+
+            m_CameraColorBuffer             = Shader.PropertyToID("_CameraColorTexture");
+            m_CameraSubsurfaceBuffer        = Shader.PropertyToID("_CameraSubsurfaceTexture");
+            m_CameraFilteringBuffer         = Shader.PropertyToID("_CameraFilteringBuffer");
+
+            m_CameraColorBufferRT               = new RenderTargetIdentifier(m_CameraColorBuffer);
+            m_CameraSubsurfaceBufferRT          = new RenderTargetIdentifier(m_CameraSubsurfaceBuffer);
+            m_CameraFilteringBufferRT           = new RenderTargetIdentifier(m_CameraFilteringBuffer);
+
+            m_FilterSubsurfaceScattering = Utilities.CreateEngineMaterial("Hidden/HDRenderPipeline/CombineSubsurfaceScattering");
+            m_FilterSubsurfaceScattering.DisableKeyword("SSS_FILTER_HORIZONTAL_AND_COMBINE");
+            m_FilterSubsurfaceScattering.SetFloat("_DstBlend", (float)BlendMode.Zero);
+
+            m_FilterAndCombineSubsurfaceScattering = Utilities.CreateEngineMaterial("Hidden/HDRenderPipeline/CombineSubsurfaceScattering");
+            m_FilterAndCombineSubsurfaceScattering.EnableKeyword("SSS_FILTER_HORIZONTAL_AND_COMBINE");
+            m_FilterAndCombineSubsurfaceScattering.SetFloat("_DstBlend", (float)BlendMode.One);
+
+            InitializeDebugMaterials();
+
+            // Init Gbuffer description
+            m_gbufferManager.gbufferCount = m_LitRenderLoop.GetMaterialGBufferCount();
+            RenderTextureFormat[] RTFormat;
+            RenderTextureReadWrite[] RTReadWrite;
+            m_LitRenderLoop.GetMaterialGBufferDescription(out RTFormat, out RTReadWrite);
+
+            for (int gbufferIndex = 0; gbufferIndex < m_gbufferManager.gbufferCount; ++gbufferIndex)
+            {
+                m_gbufferManager.SetBufferDescription(gbufferIndex, "_GBufferTexture" + gbufferIndex, RTFormat[gbufferIndex], RTReadWrite[gbufferIndex]);
+            }
+
+            m_VelocityBuffer = Shader.PropertyToID("_VelocityTexture");
+            if (ShaderConfig.s_VelocityInGbuffer == 1)
+            {
+                // If velocity is in GBuffer then it is in the last RT. Assign a different name to it.
+                m_gbufferManager.SetBufferDescription(m_gbufferManager.gbufferCount, "_VelocityTexture", Builtin.RenderLoop.GetVelocityBufferFormat(), Builtin.RenderLoop.GetVelocityBufferReadWrite());
+                m_gbufferManager.gbufferCount++;
+            }
+            m_VelocityBufferRT = new RenderTargetIdentifier(m_VelocityBuffer);
+
+            m_DistortionBuffer = Shader.PropertyToID("_DistortionTexture");
+            m_DistortionBufferRT = new RenderTargetIdentifier(m_DistortionBuffer);
+
+            m_LitRenderLoop.Build();
+
+            if (owner.lightLoopProducer)
+                m_LightLoop = owner.lightLoopProducer.CreateLightLoop();
+
+            if (m_LightLoop != null)
+                m_LightLoop.Build(owner.textureSettings);
+
+            m_SkyManager.Build();
+            m_SkyManager.skySettings = owner.skySettingsToUse;
+
+            m_PostProcessContext = new PostProcessRenderContext();
+        }
+
+        void InitializeDebugMaterials()
+        {
+            m_DebugViewMaterialGBuffer = Utilities.CreateEngineMaterial("Hidden/HDRenderPipeline/DebugViewMaterialGBuffer");
+            m_DebugDisplayLatlong = Utilities.CreateEngineMaterial("Hidden/HDRenderPipeline/DebugDisplayLatlong");
+        }
+
+        public void OnSceneLoad()
+        {
+            // Recreate the textures which went NULL, and set 'isInit' to 'false'.
+            m_LitRenderLoop.Build();
+        }
+
+        public override void Dispose()
+        {
+            base.Dispose();
+
+            if (m_LightLoop != null)
+                m_LightLoop.Cleanup();
+
+            m_LitRenderLoop.Cleanup();
+
+            Utilities.Destroy(m_DebugViewMaterialGBuffer);
+            Utilities.Destroy(m_DebugDisplayLatlong);
+
+            m_SkyManager.Cleanup();
+
+#if UNITY_EDITOR
+            SupportedRenderingFeatures.active = SupportedRenderingFeatures.Default;
+#endif
+        }
+
+#if UNITY_EDITOR
+        private static readonly SupportedRenderingFeatures s_NeededFeatures = new SupportedRenderingFeatures()
+        {
+            reflectionProbe = SupportedRenderingFeatures.ReflectionProbe.Rotation
+        };
+#endif
+
+        void CreateDepthBuffer(Camera camera)
+        {
+            if (m_CameraDepthStencilBuffer != null)
+            {
+                m_CameraDepthStencilBuffer.Release();
+            }
+
+            m_CameraDepthStencilBuffer = new RenderTexture(camera.pixelWidth, camera.pixelHeight, 24, RenderTextureFormat.Depth);
+            m_CameraDepthStencilBuffer.filterMode = FilterMode.Point;
+            m_CameraDepthStencilBuffer.Create();
+            m_CameraDepthStencilBufferRT = new RenderTargetIdentifier(m_CameraDepthStencilBuffer);
+
+            if (NeedDepthBufferCopy())
+            {
+                if (m_CameraDepthStencilBufferCopy != null)
+                {
+                    m_CameraDepthStencilBufferCopy.Release();
+                }
+                m_CameraDepthStencilBufferCopy = new RenderTexture(camera.pixelWidth, camera.pixelHeight, 24, RenderTextureFormat.Depth);
+                m_CameraDepthStencilBufferCopy.filterMode = FilterMode.Point;
+                m_CameraDepthStencilBufferCopy.Create();
+                m_CameraDepthStencilBufferCopyRT = new RenderTargetIdentifier(m_CameraDepthStencilBufferCopy);
+            }
+        }
+
+        void Resize(Camera camera)
+        {
+            // TODO: Detect if renderdoc just load and force a resize in this case, as often renderdoc require to realloc resource.
+
+            // TODO: This is the wrong way to handle resize/allocation. We can have several different camera here, mean that the loop on camera will allocate and deallocate
+            // the below buffer which is bad. Best is to have a set of buffer for each camera that is persistent and reallocate resource if need
+            // For now consider we have only one camera that go to this code, the main one.
+            m_SkyManager.skySettings = m_Owner.skySettingsToUse;
+            m_SkyManager.Resize(camera.nearClipPlane, camera.farClipPlane); // TODO: Also a bad naming, here we just want to realloc texture if skyparameters change (usefull for lookdev)
+
+            if (m_LightLoop == null)
+                return;
+
+            bool resolutionChanged = camera.pixelWidth != m_CurrentWidth || camera.pixelHeight != m_CurrentHeight;
+
+            if (resolutionChanged || m_CameraDepthStencilBuffer == null)
+            {
+                CreateDepthBuffer(camera);
+            }
+
+            if (resolutionChanged || m_LightLoop.NeedResize())
+            {
+                if (m_CurrentWidth > 0 && m_CurrentHeight > 0)
+                {
+                    m_LightLoop.ReleaseResolutionDependentBuffers();
+                }
+
+                m_LightLoop.AllocResolutionDependentBuffers(camera.pixelWidth, camera.pixelHeight);
+            }
+
+            // update recorded window resolution
+            m_CurrentWidth = camera.pixelWidth;
+            m_CurrentHeight = camera.pixelHeight;
+        }
+
+        public void PushGlobalParams(HDCamera hdCamera, ScriptableRenderContext renderContext, SubsurfaceScatteringSettings sssParameters)
+        {
+            var cmd = new CommandBuffer {name = "Push Global Parameters"};
+
+            cmd.SetGlobalVector("_ScreenSize",        hdCamera.screenSize);
+            cmd.SetGlobalMatrix("_ViewProjMatrix",    hdCamera.viewProjectionMatrix);
+            cmd.SetGlobalMatrix("_InvViewProjMatrix", hdCamera.invViewProjectionMatrix);
+            cmd.SetGlobalMatrix("_InvProjMatrix",     hdCamera.invProjectionMatrix);
+            cmd.SetGlobalVector("_InvProjParam",      hdCamera.invProjectionParam);
+
+            // TODO: cmd.SetGlobalInt() does not exist, so we are forced to use Shader.SetGlobalInt() instead.
+
+            if (m_SkyManager.IsSkyValid())
+            {
+                m_SkyManager.SetGlobalSkyTexture();
+                Shader.SetGlobalInt("_EnvLightSkyEnabled", 1);
+            }
+            else
+            {
+                Shader.SetGlobalInt("_EnvLightSkyEnabled", 0);
+            }
+
+            // Broadcast SSS parameters to all shaders.
+            Shader.SetGlobalInt("_EnableSSS", debugDisplaySettings.renderingDebugSettings.enableSSS ? 1 : 0);
+            cmd.SetGlobalFloatArray("_TransmissionType",   sssParameters.transmissionType);
+            Shader.SetGlobalInt("_TexturingModeFlags",  sssParameters.texturingModeFlags);
+            cmd.SetGlobalFloatArray("_ThicknessRemaps", sssParameters.thicknessRemaps);
+            cmd.SetGlobalVectorArray("_TintColors",     sssParameters.tintColors);
+            cmd.SetGlobalVectorArray("_HalfRcpVariancesAndLerpWeights", sssParameters.halfRcpVariancesAndLerpWeights);
+
+            renderContext.ExecuteCommandBuffer(cmd);
+            cmd.Dispose();
+        }
+
+        bool NeedDepthBufferCopy()
+        {
+            // For now we consider only PS4 to be able to read from a bound depth buffer. Need to test/implement for other platforms.
+            return SystemInfo.graphicsDeviceType != GraphicsDeviceType.PlayStation4;
+        }
+
+        Texture GetDepthTexture()
+        {
+            if (NeedDepthBufferCopy())
+                return m_CameraDepthStencilBufferCopy;
+            else
+                return m_CameraDepthStencilBuffer;
+        }
+
+        private void CopyDepthBufferIfNeeded(ScriptableRenderContext renderContext)
+        {
+            var cmd = new CommandBuffer() { name = NeedDepthBufferCopy() ? "Copy DepthBuffer" : "Set DepthBuffer"};
+
+            if (NeedDepthBufferCopy())
+            {
+                using (new Utilities.ProfilingSample("Copy depth-stencil buffer", renderContext))
+                {
+                    cmd.CopyTexture(m_CameraDepthStencilBufferRT, m_CameraDepthStencilBufferCopyRT);
+                }
+            }
+
+            cmd.SetGlobalTexture("_MainDepthTexture", GetDepthTexture());
+            renderContext.ExecuteCommandBuffer(cmd);
+            cmd.Dispose();
+        }
+
+        public override void Render(ScriptableRenderContext renderContext, Camera[] cameras)
+        {
+            base.Render(renderContext, cameras);
+
+#if UNITY_EDITOR
+            SupportedRenderingFeatures.active = s_NeededFeatures;
+#endif
+
+            GraphicsSettings.lightsUseLinearIntensity = true;
+            GraphicsSettings.lightsUseColorTemperature = true;
+
+            if (!m_LitRenderLoop.isInit)
+                m_LitRenderLoop.RenderInit(renderContext);
+
+            // Do anything we need to do upon a new frame.
+
+            if (m_LightLoop != null)
+                m_LightLoop.NewFrame();
+
+            m_Owner.ApplyDebugDisplaySettings();
+            m_Owner.UpdateCommonSettings();
+
+            // Set Frame constant buffer
+            // TODO...
+
+            // we only want to render one camera for now
+            // select the most main camera!
+
+            Camera camera = cameras.OrderByDescending(x => x.tag == "MainCamera").FirstOrDefault();
+            if (camera == null)
+            {
+                renderContext.Submit();
+                return;
+            }
+
+            // Set camera constant buffer
+            // TODO...
+
+            CullingParameters cullingParams;
+            if (!CullResults.GetCullingParameters(camera, out cullingParams))
+            {
+                renderContext.Submit();
+                return;
+            }
+
+            m_LightLoop.UpdateCullingParameters( ref cullingParams );
+
+            var cullResults = CullResults.Cull(ref cullingParams, renderContext);
+
+            Resize(camera);
+
+            renderContext.SetupCameraProperties(camera);
+
+            HDCamera hdCamera = Utilities.GetHDCamera(camera);
+
+            // TODO: Find a correct place to bind these material textures
+            // We have to bind the material specific global parameters in this mode
+            m_LitRenderLoop.Bind();
+
+            InitAndClearBuffer(camera, renderContext);
+
+            RenderDepthPrepass(cullResults, camera, renderContext);
+
+            // Forward opaque with deferred/cluster tile require that we fill the depth buffer
+            // correctly to build the light list.
+            RenderForwardOnlyOpaqueDepthPrepass(cullResults, camera, renderContext);
+            RenderGBuffer(cullResults, camera, renderContext);
+
+            // If full forward rendering, we did not do any rendering yet, so don't need to copy the buffer.
+            // If Deferred then the depth buffer is full (regular GBuffer + ForwardOnly depth prepass are done so we can copy it safely.
+            if (!m_Owner.renderingSettings.useForwardRenderingOnly)
+            {
+                CopyDepthBufferIfNeeded(renderContext);
+            }
+
+            if (debugDisplaySettings.IsDebugMaterialDisplayEnabled())
+            {
+                RenderDebugViewMaterial(cullResults, hdCamera, renderContext);
+            }
+            else
+            {
+                if (m_LightLoop != null)
+                {
+                    using (new Utilities.ProfilingSample("Build Light list and render shadows", renderContext))
+                    {
+                        m_LightLoop.PrepareLightsForGPU(m_Owner.shadowSettings, cullResults, camera);
+                        m_LightLoop.RenderShadows(renderContext, cullResults);
+                        renderContext.SetupCameraProperties(camera); // Need to recall SetupCameraProperties after m_ShadowPass.Render
+                        m_LightLoop.BuildGPULightLists(camera, renderContext, m_CameraDepthStencilBufferRT); // TODO: Use async compute here to run light culling during shadow
+                    }
+                }
+
+                PushGlobalParams(hdCamera, renderContext, m_Owner.sssSettings);
+
+                // Caution: We require sun light here as some sky use the sun light to render, mean UpdateSkyEnvironment
+                // must be call after BuildGPULightLists.
+                // TODO: Try to arrange code so we can trigger this call earlier and use async compute here to run sky convolution during other passes (once we move convolution shader to compute).
+                UpdateSkyEnvironment(hdCamera, renderContext);
+
+                RenderDeferredLighting(hdCamera, renderContext);
+
+                // We compute subsurface scattering here. Therefore, no objects rendered afterwards will exhibit SSS.
+                // Currently, there is no efficient way to switch between SRT and MRT for the forward pass;
+                // therefore, forward-rendered objects do not output split lighting required for the SSS pass.
+                CombineSubsurfaceScattering(hdCamera, renderContext, m_Owner.sssSettings);
+
+                // For opaque forward we have split rendering in two categories
+                // Material that are always forward and material that can be deferred or forward depends on render pipeline options (like switch to rendering forward only mode)
+                // Material that are always forward are unlit and complex (Like Hair) and don't require sorting, so it is ok to split them.
+                RenderForward(cullResults, camera, renderContext, true); // Render deferred or forward opaque
+                RenderForwardOnlyOpaque(cullResults, camera, renderContext);
+
+                RenderLightingDebug(hdCamera, renderContext, m_CameraColorBufferRT);
+
+                // If full forward rendering, we did just rendered everything, so we can copy the depth buffer
+                // If Deferred nothing needs copying anymore.
+                if (m_Owner.renderingSettings.useForwardRenderingOnly)
+                {
+                    CopyDepthBufferIfNeeded(renderContext);
+                }
+
+                RenderSky(hdCamera, renderContext);
+
+                // Render all type of transparent forward (unlit, lit, complex (hair...)) to keep the sorting between transparent objects.
+                RenderForward(cullResults, camera, renderContext, false);
+
+                // Planar and real time cubemap doesn't need post process and render in FP16
+                if (camera.cameraType == CameraType.Reflection)
+                {
+                    // Simple blit
+                    var cmd = new CommandBuffer { name = "Blit to final RT" };
+                    cmd.Blit(m_CameraColorBufferRT, BuiltinRenderTextureType.CameraTarget);
+                    renderContext.ExecuteCommandBuffer(cmd);
+                    cmd.Dispose();
+                }
+                else
+                {
+                    RenderVelocity(cullResults, camera, renderContext); // Note we may have to render velocity earlier if we do temporalAO, temporal volumetric etc... Mean we will not take into account forward opaque in case of deferred rendering ?
+
+                    // TODO: Check with VFX team.
+                    // Rendering distortion here have off course lot of artifact.
+                    // But resolving at each objects that write in distortion is not possible (need to sort transparent, render those that do not distort, then resolve, then etc...)
+                    // Instead we chose to apply distortion at the end after we cumulate distortion vector and desired blurriness. This
+                    RenderDistortion(cullResults, camera, renderContext);
+
+                    RenderPostProcesses(camera, renderContext);
+                }
+            }
+
+            RenderDebugOverlay(camera, renderContext);
+
+            // bind depth surface for editor grid/gizmo/selection rendering
+            if (camera.cameraType == CameraType.SceneView)
+            {
+                var cmd = new CommandBuffer();
+                cmd.SetRenderTarget(BuiltinRenderTextureType.CameraTarget, m_CameraDepthStencilBufferRT);
+                renderContext.ExecuteCommandBuffer(cmd);
+                cmd.Dispose();
+            }
+
+            renderContext.Submit();
+        }
+
+        void RenderOpaqueRenderList(CullResults cull, Camera camera, ScriptableRenderContext renderContext, string passName, RendererConfiguration rendererConfiguration = 0)
+        {
+            if (!debugDisplaySettings.renderingDebugSettings.displayOpaqueObjects)
+                return;
+
+            var settings = new DrawRendererSettings(cull, camera, new ShaderPassName(passName))
+            {
+                rendererConfiguration = rendererConfiguration,
+                sorting = { flags = SortFlags.CommonOpaque }
+            };
+            settings.inputFilter.SetQueuesOpaque();
+            renderContext.DrawRenderers(ref settings);
+        }
+
+        void RenderTransparentRenderList(CullResults cull, Camera camera, ScriptableRenderContext renderContext, string passName, RendererConfiguration rendererConfiguration = 0)
+        {
+            if (!debugDisplaySettings.renderingDebugSettings.displayTransparentObjects)
+                return;
+
+            var settings = new DrawRendererSettings(cull, camera, new ShaderPassName(passName))
+            {
+                rendererConfiguration = rendererConfiguration,
+                sorting = { flags = SortFlags.CommonTransparent }
+            };
+            settings.inputFilter.SetQueuesTransparent();
+            renderContext.DrawRenderers(ref settings);
+        }
+
+        void RenderDepthPrepass(CullResults cull, Camera camera, ScriptableRenderContext renderContext)
+        {
+            // If we are forward only we will do a depth prepass
+            // TODO: Depth prepass should be enabled based on light loop settings. LightLoop define if they need a depth prepass + forward only...
+            if (!m_Owner.renderingSettings.useDepthPrepass)
+                return;
+
+            using (new Utilities.ProfilingSample("Depth Prepass", renderContext))
+            {
+                // TODO: Must do opaque then alpha masked for performance!
+                // TODO: front to back for opaque and by materal for opaque tested when we split in two
+                Utilities.SetRenderTarget(renderContext, m_CameraDepthStencilBufferRT);
+                RenderOpaqueRenderList(cull, camera, renderContext, "DepthOnly");
+            }
+        }
+
+        void RenderGBuffer(CullResults cull, Camera camera, ScriptableRenderContext renderContext)
+        {
+            if (m_Owner.renderingSettings.ShouldUseForwardRenderingOnly())
+            {
+                return;
+            }
+
+            string passName = debugDisplaySettings.IsDebugDisplayEnabled() ? "GBufferDebugDisplay" : "GBuffer";
+
+            using (new Utilities.ProfilingSample(passName, renderContext))
+            {
+                // setup GBuffer for rendering
+                Utilities.SetRenderTarget(renderContext, m_gbufferManager.GetGBuffers(), m_CameraDepthStencilBufferRT);
+                // render opaque objects into GBuffer
+                RenderOpaqueRenderList(cull, camera, renderContext, passName, Utilities.kRendererConfigurationBakedLighting);
+            }
+        }
+
+        // This pass is use in case of forward opaque and deferred rendering. We need to render forward objects before tile lighting pass
+        void RenderForwardOnlyOpaqueDepthPrepass(CullResults cull, Camera camera, ScriptableRenderContext renderContext)
+        {
+            // If we are forward only we don't need to render ForwardOnlyOpaqueDepthOnly object
+            // But in case we request a prepass we render it
+            if (m_Owner.renderingSettings.ShouldUseForwardRenderingOnly() && !m_Owner.renderingSettings.useDepthPrepass)
+                return;
+
+            using (new Utilities.ProfilingSample("Forward opaque depth", renderContext))
+            {
+                Utilities.SetRenderTarget(renderContext, m_CameraDepthStencilBufferRT);
+                RenderOpaqueRenderList(cull, camera, renderContext, "ForwardOnlyOpaqueDepthOnly");
+            }
+        }
+
+        void RenderDebugViewMaterial(CullResults cull, HDCamera hdCamera, ScriptableRenderContext renderContext)
+        {
+            using (new Utilities.ProfilingSample("DisplayDebug ViewMaterial", renderContext))
+            // Render Opaque forward
+            {
+                Utilities.SetRenderTarget(renderContext, m_CameraColorBufferRT, m_CameraDepthStencilBufferRT, Utilities.kClearAll, Color.black);
+                RenderOpaqueRenderList(cull, hdCamera.camera, renderContext, "ForwardDisplayDebug", Utilities.kRendererConfigurationBakedLighting);
+            }
+
+            // Render GBuffer opaque
+            if (!m_Owner.renderingSettings.ShouldUseForwardRenderingOnly())
+            {
+                Utilities.SetupMaterialHDCamera(hdCamera, m_DebugViewMaterialGBuffer);
+
+                // m_gbufferManager.BindBuffers(m_DebugViewMaterialGBuffer);
+                // TODO: Bind depth textures
+                var cmd = new CommandBuffer { name = "DebugViewMaterialGBuffer" };
+                cmd.Blit(null, m_CameraColorBufferRT, m_DebugViewMaterialGBuffer, 0);
+                renderContext.ExecuteCommandBuffer(cmd);
+                cmd.Dispose();
+            }
+
+            // Render forward transparent
+            {
+                RenderTransparentRenderList(cull, hdCamera.camera, renderContext, "ForwardDisplayDebug", Utilities.kRendererConfigurationBakedLighting);
+            }
+
+            // Last blit
+            {
+                var cmd = new CommandBuffer { name = "Blit DebugView Material Debug" };
+                cmd.Blit(m_CameraColorBufferRT, BuiltinRenderTextureType.CameraTarget);
+                renderContext.ExecuteCommandBuffer(cmd);
+                cmd.Dispose();
+            }
+        }
+
+        void RenderDeferredLighting(HDCamera hdCamera, ScriptableRenderContext renderContext)
+        {
+            if (m_Owner.renderingSettings.ShouldUseForwardRenderingOnly() || m_LightLoop == null)
+            {
+                return;
+            }
+
+            RenderTargetIdentifier[] colorRTs = { m_CameraColorBufferRT, m_CameraSubsurfaceBufferRT };
+
+            if (debugDisplaySettings.renderingDebugSettings.enableSSS)
+            {
+                // Output split lighting for materials tagged with the SSS stencil bit.
+                m_LightLoop.RenderDeferredLighting(hdCamera, renderContext, debugDisplaySettings, colorRTs, m_CameraDepthStencilBufferRT, new RenderTargetIdentifier(GetDepthTexture()), true);
+            }
+
+            // Output combined lighting for all the other materials.
+            m_LightLoop.RenderDeferredLighting(hdCamera, renderContext, debugDisplaySettings, colorRTs, m_CameraDepthStencilBufferRT, new RenderTargetIdentifier(GetDepthTexture()), false);
+        }
+
+        // Combines specular lighting and diffuse lighting with subsurface scattering.
+        void CombineSubsurfaceScattering(HDCamera hdCamera, ScriptableRenderContext context, SubsurfaceScatteringSettings sssParameters)
+        {
+            // Currently, forward-rendered objects do not output split lighting required for the SSS pass.
+            if (m_Owner.renderingSettings.ShouldUseForwardRenderingOnly()) return;
+
+            if (!debugDisplaySettings.renderingDebugSettings.enableSSS) return;
+
+            var cmd = new CommandBuffer() { name = "Subsurface Scattering" };
+
+            // Perform the vertical SSS filtering pass.
+            m_FilterSubsurfaceScattering.SetVectorArray("_FilterKernels", sssParameters.filterKernels);
+            m_FilterSubsurfaceScattering.SetVectorArray("_HalfRcpWeightedVariances", sssParameters.halfRcpWeightedVariances);
+            cmd.SetGlobalTexture("_IrradianceSource", m_CameraSubsurfaceBufferRT);
+            Utilities.DrawFullScreen(cmd, m_FilterSubsurfaceScattering, hdCamera, m_CameraFilteringBufferRT, m_CameraDepthStencilBufferRT);
+
+            // when recombining the lighting, we apply albedo. This need to be modified in case of debug display with diffuse lighting only.
+            Utilities.SetKeyword(m_FilterAndCombineSubsurfaceScattering, "DEBUG_DISPLAY", debugDisplaySettings.IsDebugDisplayEnabled());
+
+            // Perform the horizontal SSS filtering pass, and combine diffuse and specular lighting.
+            m_FilterAndCombineSubsurfaceScattering.SetVectorArray("_FilterKernels", sssParameters.filterKernels);
+            m_FilterAndCombineSubsurfaceScattering.SetVectorArray("_HalfRcpWeightedVariances", sssParameters.halfRcpWeightedVariances);
+            cmd.SetGlobalTexture("_IrradianceSource", m_CameraFilteringBufferRT);
+            Utilities.DrawFullScreen(cmd, m_FilterAndCombineSubsurfaceScattering, hdCamera, m_CameraColorBufferRT, m_CameraDepthStencilBufferRT);
+
+            context.ExecuteCommandBuffer(cmd);
+            cmd.Dispose();
+        }
+
+        void UpdateSkyEnvironment(HDCamera hdCamera, ScriptableRenderContext renderContext)
+        {
+            m_SkyManager.UpdateEnvironment(hdCamera, m_LightLoop == null ? null :  m_LightLoop.GetCurrentSunLight(), renderContext);
+        }
+
+        void RenderSky(HDCamera hdCamera, ScriptableRenderContext renderContext)
+        {
+            m_SkyManager.RenderSky(hdCamera, m_LightLoop == null ? null : m_LightLoop.GetCurrentSunLight(), m_CameraColorBufferRT, m_CameraDepthStencilBufferRT, renderContext);
+        }
+
+        public Texture2D ExportSkyToTexture()
+        {
+            return m_SkyManager.ExportSkyToTexture();
+        }
+
+        void RenderLightingDebug(HDCamera camera, ScriptableRenderContext renderContext, RenderTargetIdentifier colorBuffer)
+        {
+            if (m_LightLoop != null)
+                m_LightLoop.RenderLightingDebug(camera, renderContext, colorBuffer);
+        }
+
+        void RenderForward(CullResults cullResults, Camera camera, ScriptableRenderContext renderContext, bool renderOpaque)
+        {
+            // TODO: Currently we can't render opaque object forward when deferred is enabled
+            // miss option
+            if (!m_Owner.renderingSettings.ShouldUseForwardRenderingOnly() && renderOpaque)
+                return;
+
+            string passName = debugDisplaySettings.IsDebugDisplayEnabled() ? "ForwardDisplayDebug" : "Forward";
+
+            using (new Utilities.ProfilingSample(passName, renderContext))
+            {
+                Utilities.SetRenderTarget(renderContext, m_CameraColorBufferRT, m_CameraDepthStencilBufferRT);
+
+                if (m_LightLoop != null)
+                    m_LightLoop.RenderForward(camera, renderContext, renderOpaque);
+
+                if (renderOpaque)
+                {
+                    RenderOpaqueRenderList(cullResults, camera, renderContext, passName, Utilities.kRendererConfigurationBakedLighting);
+                }
+                else
+                {
+                    RenderTransparentRenderList(cullResults, camera, renderContext, passName, Utilities.kRendererConfigurationBakedLighting);
+                }
+            }
+        }
+
+        // Render material that are forward opaque only (like eye), this include unlit material
+        void RenderForwardOnlyOpaque(CullResults cullResults, Camera camera, ScriptableRenderContext renderContext)
+        {
+            string passName = debugDisplaySettings.IsDebugDisplayEnabled() ? "ForwardOnlyOpaqueDisplayDebug" : "ForwardOnlyOpaque";
+
+            using (new Utilities.ProfilingSample(passName, renderContext))
+            {
+                Utilities.SetRenderTarget(renderContext, m_CameraColorBufferRT, m_CameraDepthStencilBufferRT);
+
+                if (m_LightLoop != null)
+                    m_LightLoop.RenderForward(camera, renderContext, true);
+
+                RenderOpaqueRenderList(cullResults, camera, renderContext, passName, Utilities.kRendererConfigurationBakedLighting);
+            }
+        }
+
+        void RenderVelocity(CullResults cullResults, Camera camera, ScriptableRenderContext renderContext)
+        {
+            using (new Utilities.ProfilingSample("Velocity", renderContext))
+            {
+                // If opaque velocity have been render during GBuffer no need to render it here
+                if ((ShaderConfig.s_VelocityInGbuffer == 1) || m_Owner.renderingSettings.ShouldUseForwardRenderingOnly())
+                    return;
+
+                int w = camera.pixelWidth;
+                int h = camera.pixelHeight;
+
+                var cmd = new CommandBuffer { name = "" };
+                cmd.GetTemporaryRT(m_VelocityBuffer, w, h, 0, FilterMode.Point, Builtin.RenderLoop.GetVelocityBufferFormat(), Builtin.RenderLoop.GetVelocityBufferReadWrite());
+                cmd.SetRenderTarget(m_VelocityBufferRT, m_CameraDepthStencilBufferRT);
+                renderContext.ExecuteCommandBuffer(cmd);
+                cmd.Dispose();
+
+                RenderOpaqueRenderList(cullResults, camera, renderContext, "MotionVectors");
+            }
+        }
+
+        void RenderDistortion(CullResults cullResults, Camera camera, ScriptableRenderContext renderContext)
+        {
+            if (!debugDisplaySettings.renderingDebugSettings.enableDistortion)
+                return;
+
+            using (new Utilities.ProfilingSample("Distortion", renderContext))
+            {
+                int w = camera.pixelWidth;
+                int h = camera.pixelHeight;
+
+                var cmd = new CommandBuffer { name = "" };
+                cmd.GetTemporaryRT(m_DistortionBuffer, w, h, 0, FilterMode.Point, Builtin.RenderLoop.GetDistortionBufferFormat(), Builtin.RenderLoop.GetDistortionBufferReadWrite());
+                cmd.SetRenderTarget(m_DistortionBufferRT, m_CameraDepthStencilBufferRT);
+                cmd.ClearRenderTarget(false, true, Color.black); // TODO: can we avoid this clear for performance ?
+                renderContext.ExecuteCommandBuffer(cmd);
+                cmd.Dispose();
+
+                // Only transparent object can render distortion vectors
+                RenderTransparentRenderList(cullResults, camera, renderContext, "DistortionVectors");
+            }
+        }
+
+        void RenderPostProcesses(Camera camera, ScriptableRenderContext renderContext)
+        {
+            using (new Utilities.ProfilingSample("Post-processing", renderContext))
+            {
+                var postProcessLayer = camera.GetComponent<PostProcessLayer>();
+                var cmd = new CommandBuffer { name = "" };
+
+                if (postProcessLayer != null && postProcessLayer.enabled)
+                {
+                    cmd.SetGlobalTexture("_CameraDepthTexture", GetDepthTexture());
+
+                    var context = m_PostProcessContext;
+                    context.Reset();
+                    context.source = m_CameraColorBufferRT;
+                    context.destination = BuiltinRenderTextureType.CameraTarget;
+                    context.command = cmd;
+                    context.camera = camera;
+                    context.sourceFormat = RenderTextureFormat.ARGBHalf; // ?
+                    context.flip = true;
+
+                    postProcessLayer.Render(context);
+                }
+                else
+                {
+                    cmd.Blit(m_CameraColorBufferRT, BuiltinRenderTextureType.CameraTarget);
+                }
+
+                renderContext.ExecuteCommandBuffer(cmd);
+                cmd.Dispose();
+            }
+        }
+
+
+
+        void RenderDebugOverlay(Camera camera, ScriptableRenderContext renderContext)
+        {
+            // We don't want any overlay for these kind of rendering
+            if (camera.cameraType == CameraType.Reflection || camera.cameraType == CameraType.Preview)
+                return;
+
+            CommandBuffer debugCB = new CommandBuffer();
+            debugCB.name = "Debug Overlay";
+
+            float x = 0;
+            float overlayRatio = debugDisplaySettings.debugOverlayRatio;
+            float overlaySize = Math.Min(camera.pixelHeight, camera.pixelWidth) * overlayRatio;
+            float y = camera.pixelHeight - overlaySize;
+
+            MaterialPropertyBlock propertyBlock = new MaterialPropertyBlock();
+
+            LightingDebugSettings lightingDebug = debugDisplaySettings.lightingDebugSettings;
+
+            if (lightingDebug.displaySkyReflection)
+            {
+                Texture skyReflection = m_SkyManager.skyReflection;
+                propertyBlock.SetTexture("_InputCubemap", skyReflection);
+                propertyBlock.SetFloat("_Mipmap", lightingDebug.skyReflectionMipmap);
+                debugCB.SetViewport(new Rect(x, y, overlaySize, overlaySize));
+                debugCB.DrawProcedural(Matrix4x4.identity, m_DebugDisplayLatlong, 0, MeshTopology.Triangles, 3, 1, propertyBlock);
+                Utilities.NextOverlayCoord(ref x, ref y, overlaySize, camera.pixelWidth);
+            }
+
+            renderContext.ExecuteCommandBuffer(debugCB);
+
+            if (m_LightLoop != null)
+                m_LightLoop.RenderDebugOverlay(camera, renderContext, debugDisplaySettings, ref x, ref y, overlaySize, camera.pixelWidth);
+        }
+
+        void InitAndClearBuffer(Camera camera, ScriptableRenderContext renderContext)
+        {
+            using (new Utilities.ProfilingSample("InitAndClearBuffer", renderContext))
+            {
+                // We clear only the depth buffer, no need to clear the various color buffer as we overwrite them.
+                // Clear depth/stencil and init buffers
+                using (new Utilities.ProfilingSample("InitGBuffers and clear Depth/Stencil", renderContext))
+                {
+                    var cmd = new CommandBuffer();
+                    cmd.name = "";
+
+                    // Init buffer
+                    // With scriptable render loop we must allocate ourself depth and color buffer (We must be independent of backbuffer for now, hope to fix that later).
+                    // Also we manage ourself the HDR format, here allocating fp16 directly.
+                    // With scriptable render loop we can allocate temporary RT in a command buffer, they will not be release with ExecuteCommandBuffer
+                    // These temporary surface are release automatically at the end of the scriptable render pipeline if not release explicitly
+                    int w = camera.pixelWidth;
+                    int h = camera.pixelHeight;
+
+                    cmd.GetTemporaryRT(m_CameraColorBuffer,             w, h,  0, FilterMode.Point, RenderTextureFormat.ARGBHalf,       RenderTextureReadWrite.Linear, 1, true); // Enable UAV
+                    cmd.GetTemporaryRT(m_CameraSubsurfaceBuffer,        w, h,  0, FilterMode.Point, RenderTextureFormat.RGB111110Float, RenderTextureReadWrite.Linear, 1, true); // Enable UAV
+                    cmd.GetTemporaryRT(m_CameraFilteringBuffer,         w, h,  0, FilterMode.Point, RenderTextureFormat.RGB111110Float, RenderTextureReadWrite.Linear, 1, true); // Enable UAV
+
+                    if (!m_Owner.renderingSettings.ShouldUseForwardRenderingOnly())
+                    {
+                        m_gbufferManager.InitGBuffers(w, h, cmd);
+                    }
+
+                    renderContext.ExecuteCommandBuffer(cmd);
+                    cmd.Dispose();
+
+                    Utilities.SetRenderTarget(renderContext, m_CameraColorBufferRT, m_CameraDepthStencilBufferRT, ClearFlag.ClearDepth);
+                }
+
+                // Clear the diffuse SSS lighting target
+                using (new Utilities.ProfilingSample("Clear SSS diffuse target", renderContext))
+                {
+                    Utilities.SetRenderTarget(renderContext, m_CameraSubsurfaceBufferRT, m_CameraDepthStencilBufferRT, ClearFlag.ClearColor, Color.black);
+                }
+
+                // Clear the SSS filtering target
+                using (new Utilities.ProfilingSample("Clear SSS filtering target", renderContext))
+                {
+                    Utilities.SetRenderTarget(renderContext, m_CameraFilteringBuffer, m_CameraDepthStencilBufferRT, ClearFlag.ClearColor, Color.black);
+                }
+
+                // TEMP: As we are in development and have not all the setup pass we still clear the color in emissive buffer and gbuffer, but this will be removed later.
+
+                // Clear the HDR target
+                using (new Utilities.ProfilingSample("Clear HDR target", renderContext))
+                {
+                    Utilities.SetRenderTarget(renderContext, m_CameraColorBufferRT, m_CameraDepthStencilBufferRT, ClearFlag.ClearColor, Color.black);
+                }
+
+                // Clear GBuffers
+                if (!m_Owner.renderingSettings.ShouldUseForwardRenderingOnly())
+                {
+                    using (new Utilities.ProfilingSample("Clear GBuffer", renderContext))
+                    {
+                        Utilities.SetRenderTarget(renderContext, m_gbufferManager.GetGBuffers(), m_CameraDepthStencilBufferRT, ClearFlag.ClearColor, Color.black);
+                    }
+                }
+                // END TEMP
+            }
+        }
+    }
+}