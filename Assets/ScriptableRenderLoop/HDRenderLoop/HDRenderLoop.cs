--- conflicted
+++ resolved
@@ -5,10 +5,8 @@
 using UnityEngine.Experimental.Rendering;
 using System.Collections.Generic;
 using System;
-<<<<<<< HEAD
 using System.Linq;
 using System.Text.RegularExpressions;
-using UnityEditor;
 using UnityEngine.MaterialGraph;
 using UnityEngine.Graphing;
 
@@ -496,9 +494,6 @@
         }
     }
 }
-=======
->>>>>>> 46c13e93
-
 namespace UnityEngine.Experimental.ScriptableRenderLoop
 {
     [ExecuteInEditMode]
@@ -569,19 +564,7 @@
             get { return m_DebugParameters; }
         }
 
-<<<<<<< HEAD
-#if UNITY_EDITOR
-        [MenuItem("Renderloop/CreateHDRenderLoop")]
-        static void CreateHDRenderLoop()
-        {
-            var instance = ScriptableObject.CreateInstance<HDRenderLoop>();
-            UnityEditor.AssetDatabase.CreateAsset(instance, k_HDRenderLoopPath);
-        }
-
-#endif
-
-=======
->>>>>>> 46c13e93
+
         public class GBufferManager
         {
             public const int MaxGbuffer = 8;
@@ -1593,11 +1576,6 @@
 
             return features;
         }
-<<<<<<< HEAD
-
 #endif
-=======
-        #endif
->>>>>>> 46c13e93
     }
 }