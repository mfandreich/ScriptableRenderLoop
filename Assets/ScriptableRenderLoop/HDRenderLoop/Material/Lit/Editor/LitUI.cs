using System;
using System.Linq;
using UnityEngine;
using UnityEngine.Rendering;

namespace UnityEditor
{
<<<<<<< HEAD
    public class BaseLitGUI : ShaderGUI
=======
    public abstract class BaseLitGUI : ShaderGUI
>>>>>>> a433ed17
    {
        protected static class Styles
        {
            public enum DetailMapMode
            {
                DetailWithNormal,
                DetailWithAOHeight,
            }
            public static string OptionText = "Options";
            public static string SurfaceTypeText = "Surface Type";
            public static string BlendModeText = "Blend Mode";
            public static GUIContent uvSetLabel = new GUIContent("UV Set");
            public static string detailText = "Inputs Detail";
            public static string lightingText = "Inputs Lighting";

            public static GUIContent alphaCutoffEnableText = new GUIContent("Alpha Cutoff Enable", "Threshold for alpha cutoff");
            public static GUIContent alphaCutoffText = new GUIContent("Alpha Cutoff", "Threshold for alpha cutoff");
            public static GUIContent doubleSidedModeText = new GUIContent("Double Sided", "This will render the two face of the objects (disable backface culling)");

            public static readonly string[] surfaceTypeNames = Enum.GetNames(typeof(SurfaceType));
            public static readonly string[] blendModeNames = Enum.GetNames(typeof(BlendMode));

            public static string InputsOptionsText = "Inputs options";

            public static GUIContent smoothnessMapChannelText = new GUIContent("Smoothness Source", "Smoothness texture and channel");
            public static GUIContent emissiveColorModeText = new GUIContent("Emissive Color Usage", "Use emissive color or emissive mask");
            public static GUIContent detailMapModeText = new GUIContent("Detail Map with Normal", "Detail Map with AO / Height");

            public static string InputsText = "Inputs";

            public static string InputsMapText = "";

            public static GUIContent baseColorText = new GUIContent("Base Color + Opacity", "Albedo (RGB) and Opacity (A)");
            public static GUIContent baseColorSmoothnessText = new GUIContent("Base Color + Smoothness", "Albedo (RGB) and Smoothness (A)");

            public static GUIContent metallicText = new GUIContent("Metallic", "Metallic scale factor");
            public static GUIContent smoothnessText = new GUIContent("Smoothness", "Smoothness scale factor");
            public static GUIContent maskMapESText = new GUIContent("Mask Map - M(R), AO(G), E(B), S(A)", "Mask map");
            public static GUIContent maskMapEText = new GUIContent("Mask Map - M(R), AO(G), E(B)", "Mask map");
            public static GUIContent maskMapText = new GUIContent("Mask Map - M(R), AO(G)", "Mask map");
            public static GUIContent maskMapSText = new GUIContent("Mask Map - M(R), AO(G), S(A)", "Mask map");

            public static GUIContent specularOcclusionMapText = new GUIContent("Specular Occlusion Map (RGBA)", "Specular Occlusion Map");

            public static GUIContent normalMapText = new GUIContent("Normal Map", "Normal Map (BC5) - DXT5 for test");
            public static GUIContent normalMapSpaceText = new GUIContent("Normal/Tangent Map space", "");

            public static GUIContent heightMapText = new GUIContent("Height Map (R)", "Height Map");
            public static GUIContent heightMapModeText = new GUIContent("Height Map Mode", "");

            public static GUIContent tangentMapText = new GUIContent("Tangent Map", "Tangent Map (BC5) - DXT5 for test");
            public static GUIContent anisotropyText = new GUIContent("Anisotropy", "Anisotropy scale factor");
            public static GUIContent anisotropyMapText = new GUIContent("Anisotropy Map (G)", "Anisotropy");

            public static GUIContent detailMapNormalText = new GUIContent("Detail Map A(R) Ny(G) S(B) Nx(A)", "Detail Map");
            public static GUIContent detailMapAOHeightText = new GUIContent("Detail Map  A(R) AO(G) S(B) H(A)", "Detail Map");
            public static GUIContent detailMaskText = new GUIContent("Detail Mask (B)", "Mask for detailMap");
            public static GUIContent detailAlbedoScaleText = new GUIContent("Detail AlbedoScale", "Detail Albedo Scale factor");
            public static GUIContent detailNormalScaleText = new GUIContent("Detail NormalScale", "Normal Scale factor");
            public static GUIContent detailSmoothnessScaleText = new GUIContent("Detail SmoothnessScale", "Smoothness Scale factor");
            public static GUIContent detailHeightScaleText = new GUIContent("Detail HeightScale", "Height Scale factor");
            public static GUIContent detailAOScaleText = new GUIContent("Detail AOScale", "AO Scale factor");

            public static GUIContent emissiveText = new GUIContent("Emissive Color", "Emissive");
            public static GUIContent emissiveIntensityText = new GUIContent("Emissive Intensity", "Emissive");

            public static GUIContent emissiveWarning = new GUIContent("Emissive value is animated but the material has not been configured to support emissive. Please make sure the material itself has some amount of emissive.");
            public static GUIContent emissiveColorWarning = new GUIContent("Ensure emissive color is non-black for emission to have effect.");

        }

        public enum SurfaceType
        {
            Opaque,
            Transparent
        }
        public enum BlendMode
        {
            Lerp,
            Add,
            SoftAdd,
            Multiply,
            Premultiply
        }
        public enum DoubleSidedMode
        {
            None,
            DoubleSided,
            DoubleSidedLightingFlip,
            DoubleSidedLightingMirror,
        }

        void SurfaceTypePopup()
        {
            EditorGUI.showMixedValue = surfaceType.hasMixedValue;
            var mode = (SurfaceType)surfaceType.floatValue;

            EditorGUI.BeginChangeCheck();
            mode = (SurfaceType)EditorGUILayout.Popup(Styles.SurfaceTypeText, (int)mode, Styles.surfaceTypeNames);
            if (EditorGUI.EndChangeCheck())
            {
                m_MaterialEditor.RegisterPropertyChangeUndo("Surface Type");
                surfaceType.floatValue = (float)mode;
            }

            EditorGUI.showMixedValue = false;
        }

        protected void ShaderOptionsGUI()
        {
            EditorGUI.indentLevel++;
            GUILayout.Label(Styles.OptionText, EditorStyles.boldLabel);
            SurfaceTypePopup();
            if ((SurfaceType)surfaceType.floatValue == SurfaceType.Transparent)
            {
                BlendModePopup();
            }
            m_MaterialEditor.ShaderProperty(alphaCutoffEnable, Styles.alphaCutoffEnableText.text);
            if (alphaCutoffEnable.floatValue == 1.0)
            {
                m_MaterialEditor.ShaderProperty(alphaCutoff, Styles.alphaCutoffText.text);
            }
            m_MaterialEditor.ShaderProperty(doubleSidedMode, Styles.doubleSidedModeText.text);

            EditorGUI.indentLevel--;
        }

        private void BlendModePopup()
        {
            EditorGUI.showMixedValue = blendMode.hasMixedValue;
            var mode = (BlendMode)blendMode.floatValue;

            EditorGUI.BeginChangeCheck();
            mode = (BlendMode)EditorGUILayout.Popup(Styles.BlendModeText, (int)mode, Styles.blendModeNames);
            if (EditorGUI.EndChangeCheck())
            {
                m_MaterialEditor.RegisterPropertyChangeUndo("Blend Mode");
                blendMode.floatValue = (float)mode;
            }

            EditorGUI.showMixedValue = false;
        }

        protected void FindOptionProperties(MaterialProperty[] props)
        {
            surfaceType = FindProperty(kSurfaceType, props);
            blendMode = FindProperty(kBlendMode, props);
            alphaCutoff = FindProperty(kAlphaCutoff, props);
            alphaCutoffEnable = FindProperty(kAlphaCutoffEnabled, props);
            doubleSidedMode = FindProperty(kDoubleSidedMode, props);
<<<<<<< HEAD
=======
            FindInputOptionProperties(props);
>>>>>>> a433ed17
        }

        protected void SetupMaterial(Material material)
        {
            bool alphaTestEnable = material.GetFloat(kAlphaCutoffEnabled) == 1.0;
            SurfaceType surfaceType = (SurfaceType)material.GetFloat(kSurfaceType);
            BlendMode blendMode = (BlendMode)material.GetFloat(kBlendMode);
            DoubleSidedMode doubleSidedMode = (DoubleSidedMode)material.GetFloat(kDoubleSidedMode);

            if (surfaceType == SurfaceType.Opaque)
            {
                material.SetOverrideTag("RenderType", alphaTestEnable ? "TransparentCutout" : "");
                material.SetInt("_SrcBlend", (int)UnityEngine.Rendering.BlendMode.One);
                material.SetInt("_DstBlend", (int)UnityEngine.Rendering.BlendMode.Zero);
                material.SetInt("_ZWrite", 1);
                material.renderQueue = alphaTestEnable ? (int)UnityEngine.Rendering.RenderQueue.AlphaTest : -1;
            }
            else
            {
                material.SetOverrideTag("RenderType", "Transparent");
                material.SetInt("_ZWrite", 0);
                material.renderQueue = (int)UnityEngine.Rendering.RenderQueue.Transparent;

                switch (blendMode)
                {
                    case BlendMode.Lerp:
                        material.SetInt("_SrcBlend", (int)UnityEngine.Rendering.BlendMode.SrcAlpha);
                        material.SetInt("_DstBlend", (int)UnityEngine.Rendering.BlendMode.OneMinusSrcAlpha);
                        break;

                    case BlendMode.Add:
                        material.SetInt("_SrcBlend", (int)UnityEngine.Rendering.BlendMode.One);
                        material.SetInt("_DstBlend", (int)UnityEngine.Rendering.BlendMode.One);
                        break;

                    case BlendMode.SoftAdd:
                        material.SetInt("_SrcBlend", (int)UnityEngine.Rendering.BlendMode.OneMinusDstColor);
                        material.SetInt("_DstBlend", (int)UnityEngine.Rendering.BlendMode.One);
                        break;

                    case BlendMode.Multiply:
                        material.SetInt("_SrcBlend", (int)UnityEngine.Rendering.BlendMode.DstColor);
                        material.SetInt("_DstBlend", (int)UnityEngine.Rendering.BlendMode.Zero);
                        break;

                    case BlendMode.Premultiply:
                        material.SetInt("_SrcBlend", (int)UnityEngine.Rendering.BlendMode.One);
                        material.SetInt("_DstBlend", (int)UnityEngine.Rendering.BlendMode.OneMinusSrcAlpha);
                        break;
                }
            }

            if (doubleSidedMode == DoubleSidedMode.None)
            {
                material.SetInt("_CullMode", (int)UnityEngine.Rendering.CullMode.Back);
            }
            else
            {
                material.SetInt("_CullMode", (int)UnityEngine.Rendering.CullMode.Off);
            }

            if (doubleSidedMode == DoubleSidedMode.DoubleSidedLightingFlip)
            {
                material.EnableKeyword("_DOUBLESIDED_LIGHTING_FLIP");
                material.DisableKeyword("_DOUBLESIDED_LIGHTING_MIRROR");
            }
            else if (doubleSidedMode == DoubleSidedMode.DoubleSidedLightingMirror)
            {
                material.DisableKeyword("_DOUBLESIDED_LIGHTING_FLIP");
                material.EnableKeyword("_DOUBLESIDED_LIGHTING_MIRROR");
            }
            else
            {
                material.DisableKeyword("_DOUBLESIDED_LIGHTING_FLIP");
                material.DisableKeyword("_DOUBLESIDED_LIGHTING_MIRROR");
            }

            SetKeyword(material, "_ALPHATEST_ON", alphaTestEnable);
<<<<<<< HEAD
=======
            SetupInputMaterial(material);
>>>>>>> a433ed17
        }

        protected void SetKeyword(Material m, string keyword, bool state)
        {
            if (state)
                m.EnableKeyword(keyword);
            else
                m.DisableKeyword(keyword);
        }

        public void ShaderPropertiesGUI(Material material)
        {
            // Use default labelWidth
            EditorGUIUtility.labelWidth = 0f;

            // Detect any changes to the material
            EditorGUI.BeginChangeCheck();
            {
                ShaderOptionsGUI();
                EditorGUILayout.Space();

                ShaderInputOptionsGUI();

                EditorGUILayout.Space();
                ShaderInputGUI();
            }

            if (EditorGUI.EndChangeCheck())
            {
                foreach (var obj in m_MaterialEditor.targets)
                    SetupMaterial((Material)obj);
            }
        }

<<<<<<< HEAD
        public virtual void FindInputProperties(MaterialProperty[] props) { }
        protected virtual void ShaderInputGUI() { }
        protected virtual void ShaderInputOptionsGUI() { }


=======
>>>>>>> a433ed17
        public override void OnGUI(MaterialEditor materialEditor, MaterialProperty[] props)
        {
            FindOptionProperties(props); // MaterialProperties can be animated so we do not cache them but fetch them every event to ensure animated values are updated correctly
            FindInputProperties(props);

            m_MaterialEditor = materialEditor;
            Material material = materialEditor.target as Material;
            ShaderPropertiesGUI(material);
        }

        protected MaterialEditor m_MaterialEditor;

        private MaterialProperty surfaceType = null;
        private MaterialProperty alphaCutoffEnable = null;
        private MaterialProperty blendMode = null;
        private MaterialProperty alphaCutoff = null;
        private MaterialProperty doubleSidedMode = null;
 
        private const string kSurfaceType = "_SurfaceType";
        private const string kBlendMode = "_BlendMode";
        private const string kAlphaCutoff = "_AlphaCutoff";
        private const string kAlphaCutoffEnabled = "_AlphaCutoffEnable";
        private const string kDoubleSidedMode = "_DoubleSidedMode";
        protected static string[] reservedProperties = new string[] { kSurfaceType, kBlendMode, kAlphaCutoff, kAlphaCutoffEnabled, kDoubleSidedMode };
<<<<<<< HEAD
=======

        protected abstract void FindInputProperties(MaterialProperty[] props);
        protected abstract void ShaderInputGUI();
        protected abstract void ShaderInputOptionsGUI();
        protected abstract void FindInputOptionProperties(MaterialProperty[] props);
        protected abstract void SetupInputMaterial(Material material);
>>>>>>> a433ed17
    }

    class LitGUI : BaseLitGUI
    {
        public enum SmoothnessMapChannel
        {
            MaskAlpha,
            AlbedoAlpha,
        }
        public enum EmissiveColorMode
        {
            UseEmissiveColor,
            UseEmissiveMask,
        }
 
        public enum NormalMapSpace
        {
            TangentSpace,
            ObjectSpace,
        }

        public enum HeightmapMode
        {
            Parallax,
            Displacement,
        }
        public enum DetailMapMode
        {
            DetailWithNormal,
            DetailWithAOHeight,
        }

        MaterialProperty UVDetail = null;
        MaterialProperty smoothnessMapChannel = null;
        MaterialProperty emissiveColorMode = null;
        MaterialProperty detailMapMode = null;

        MaterialProperty baseColor = null;
        MaterialProperty baseColorMap = null;
        MaterialProperty metallic = null;
        MaterialProperty smoothness = null;
        MaterialProperty maskMap = null;
        MaterialProperty specularOcclusionMap = null;
        MaterialProperty normalMap = null;
        MaterialProperty normalMapSpace = null;
        MaterialProperty heightMap = null;
        MaterialProperty heightScale = null;
        MaterialProperty heightBias = null;
        MaterialProperty tangentMap = null;
        MaterialProperty anisotropy = null;
        MaterialProperty anisotropyMap = null;
        MaterialProperty heightMapMode = null;
        MaterialProperty detailMap = null;
        MaterialProperty detailMask = null;
        MaterialProperty detailAlbedoScale = null;
        MaterialProperty detailNormalScale = null;
        MaterialProperty detailSmoothnessScale = null;
        MaterialProperty detailHeightScale = null;
        MaterialProperty detailAOScale = null;
        MaterialProperty emissiveColor = null;
        MaterialProperty emissiveColorMap = null;
        MaterialProperty emissiveIntensity = null;
//	MaterialProperty subSurfaceRadius = null;
//	MaterialProperty subSurfaceRadiusMap = null;

        protected const string kUVDetail = "_UVDetail";
        protected const string kSmoothnessTextureChannelProp = "_SmoothnessTextureChannel";
        protected const string kEmissiveColorMode = "_EmissiveColorMode";
        protected const string kNormalMapSpace = "_NormalMapSpace";
        protected const string kHeightMapMode = "_HeightMapMode";
        protected const string kDetailMapMode = "_DetailMapMode";

        protected const string kNormalMap = "_NormalMap";
        protected const string kMaskMap = "_MaskMap";
        protected const string kspecularOcclusionMap = "_SpecularOcclusionMap";
        protected const string kEmissiveColorMap = "_EmissiveColorMap";
        protected const string kHeightMap = "_HeightMap";
        protected const string kTangentMap = "_TangentMap";
        protected const string kAnisotropyMap = "_AnisotropyMap";
        protected const string kDetailMap = "_DetailMap";
        protected const string kDetailMask = "_DetailMask";
        protected const string kDetailAlbedoScale = "_DetailAlbedoScale";
        protected const string kDetailNormalScale = "_DetailNormalScale";
        protected const string kDetailSmoothnessScale = "_DetailSmoothnessScale";
        protected const string kDetailHeightScale = "_DetailHeightScale";
        protected const string kDetailAOScale = "_DetailAOScale";

<<<<<<< HEAD
        new public void FindOptionProperties(MaterialProperty[] props)
        {
            base.FindOptionProperties(props);
=======
        override protected void FindInputOptionProperties(MaterialProperty[] props)
        {
>>>>>>> a433ed17
            UVDetail = FindProperty(kUVDetail, props);
            smoothnessMapChannel = FindProperty(kSmoothnessTextureChannelProp, props);
            emissiveColorMode = FindProperty(kEmissiveColorMode, props);
            normalMapSpace = FindProperty(kNormalMapSpace, props);
            heightMapMode = FindProperty(kHeightMapMode, props);
            detailMapMode = FindProperty(kDetailMapMode, props);
        }

<<<<<<< HEAD
        override public void FindInputProperties(MaterialProperty[] props)
=======
        override protected void FindInputProperties(MaterialProperty[] props)
>>>>>>> a433ed17
        {
            baseColor = FindProperty("_BaseColor", props);
            baseColorMap = FindProperty("_BaseColorMap", props);
            metallic = FindProperty("_Metallic", props);
            smoothness = FindProperty("_Smoothness", props);
            maskMap = FindProperty(kMaskMap, props);
            specularOcclusionMap = FindProperty(kspecularOcclusionMap, props);
            normalMap = FindProperty(kNormalMap, props);
            heightMap = FindProperty(kHeightMap, props);
            heightScale = FindProperty("_HeightScale", props);
            heightBias = FindProperty("_HeightBias", props);
            tangentMap = FindProperty("_TangentMap", props);
            anisotropy = FindProperty("_Anisotropy", props);
            anisotropyMap = FindProperty("_AnisotropyMap", props);
            emissiveColor = FindProperty("_EmissiveColor", props);
            emissiveColorMap = FindProperty(kEmissiveColorMap, props);
            emissiveIntensity = FindProperty("_EmissiveIntensity", props);
            detailMap = FindProperty(kDetailMap, props);
            detailMask = FindProperty(kDetailMask, props);
            detailAlbedoScale = FindProperty(kDetailAlbedoScale, props);
            detailNormalScale = FindProperty(kDetailNormalScale, props);
            detailSmoothnessScale = FindProperty(kDetailSmoothnessScale, props);
            detailHeightScale = FindProperty(kDetailHeightScale, props);
            detailAOScale = FindProperty(kDetailAOScale, props);
        }

        override protected void ShaderInputOptionsGUI()
        {
            EditorGUI.indentLevel++;
            GUILayout.Label(Styles.InputsOptionsText, EditorStyles.boldLabel);
            m_MaterialEditor.ShaderProperty(smoothnessMapChannel, Styles.smoothnessMapChannelText.text);
            m_MaterialEditor.ShaderProperty(emissiveColorMode, Styles.emissiveColorModeText.text);
            m_MaterialEditor.ShaderProperty(normalMapSpace, Styles.normalMapSpaceText.text);
            m_MaterialEditor.ShaderProperty(heightMapMode, Styles.heightMapModeText.text);
            m_MaterialEditor.ShaderProperty(detailMapMode, Styles.detailMapModeText.text);
            EditorGUI.indentLevel--;
        }

        override protected void ShaderInputGUI()
        {
            EditorGUI.indentLevel++;
            bool smoothnessInAlbedoAlpha = (SmoothnessMapChannel)smoothnessMapChannel.floatValue == SmoothnessMapChannel.AlbedoAlpha;
            bool useEmissiveMask = (EmissiveColorMode)emissiveColorMode.floatValue == EmissiveColorMode.UseEmissiveMask;
            bool useDetailMapWithNormal = (DetailMapMode)detailMapMode.floatValue == DetailMapMode.DetailWithNormal;

            GUILayout.Label(Styles.InputsText, EditorStyles.boldLabel);
            m_MaterialEditor.TexturePropertySingleLine(smoothnessInAlbedoAlpha ? Styles.baseColorSmoothnessText : Styles.baseColorText, baseColorMap, baseColor);
            m_MaterialEditor.ShaderProperty(metallic, Styles.metallicText);
            m_MaterialEditor.ShaderProperty(smoothness, Styles.smoothnessText);

            if (smoothnessInAlbedoAlpha && useEmissiveMask)
                m_MaterialEditor.TexturePropertySingleLine(Styles.maskMapEText, maskMap);
            else if (smoothnessInAlbedoAlpha && !useEmissiveMask)
                m_MaterialEditor.TexturePropertySingleLine(Styles.maskMapText, maskMap);
            else if (!smoothnessInAlbedoAlpha && useEmissiveMask)
                m_MaterialEditor.TexturePropertySingleLine(Styles.maskMapESText, maskMap);
            else if (!smoothnessInAlbedoAlpha && !useEmissiveMask)
                m_MaterialEditor.TexturePropertySingleLine(Styles.maskMapSText, maskMap);

            m_MaterialEditor.TexturePropertySingleLine(Styles.specularOcclusionMapText, specularOcclusionMap);

            m_MaterialEditor.TexturePropertySingleLine(Styles.normalMapText, normalMap);

            m_MaterialEditor.TexturePropertySingleLine(Styles.heightMapText, heightMap, heightScale, heightBias);

            m_MaterialEditor.TexturePropertySingleLine(Styles.tangentMapText, tangentMap);

            m_MaterialEditor.ShaderProperty(anisotropy, Styles.anisotropyText);
            
            m_MaterialEditor.TexturePropertySingleLine(Styles.anisotropyMapText, anisotropyMap);

            EditorGUILayout.Space();
            GUILayout.Label(Styles.detailText, EditorStyles.boldLabel);

            m_MaterialEditor.TexturePropertySingleLine(Styles.detailMaskText, detailMask); 
            m_MaterialEditor.ShaderProperty(UVDetail, Styles.uvSetLabel.text);          

            if (useDetailMapWithNormal)
            {
                m_MaterialEditor.TexturePropertySingleLine(Styles.detailMapNormalText, detailMap);
            }
            else
            {
                m_MaterialEditor.TexturePropertySingleLine(Styles.detailMapAOHeightText, detailMap);
            }
            m_MaterialEditor.TextureScaleOffsetProperty(detailMap);
            EditorGUI.indentLevel++;
            m_MaterialEditor.ShaderProperty(detailAlbedoScale, Styles.detailAlbedoScaleText);
            m_MaterialEditor.ShaderProperty(detailNormalScale, Styles.detailNormalScaleText);
            m_MaterialEditor.ShaderProperty(detailSmoothnessScale, Styles.detailSmoothnessScaleText);
            m_MaterialEditor.ShaderProperty(detailHeightScale, Styles.detailHeightScaleText);
            m_MaterialEditor.ShaderProperty(detailAOScale, Styles.detailAOScaleText);
            EditorGUI.indentLevel--;

            EditorGUILayout.Space();
            GUILayout.Label(Styles.lightingText, EditorStyles.boldLabel);

            if (!useEmissiveMask)
            {
                m_MaterialEditor.TexturePropertySingleLine(Styles.emissiveText, emissiveColorMap, emissiveColor);
            }
            m_MaterialEditor.ShaderProperty(emissiveIntensity, Styles.emissiveIntensityText);
            m_MaterialEditor.LightmapEmissionProperty(MaterialEditor.kMiniTextureFieldLabelIndentLevel + 1);

            EditorGUI.indentLevel--;
        }

        // TODO: try to setup minimun value to fall back to standard shaders and reverse
        public override void AssignNewShaderToMaterial(Material material, Shader oldShader, Shader newShader)
        {
            base.AssignNewShaderToMaterial(material, oldShader, newShader);
        }

        protected virtual void SetupKeywordsForInputMaps(Material material)
        {
            SetKeyword(material, "_NORMALMAP", material.GetTexture(kNormalMap) || material.GetTexture(kDetailMap)); // With details map, we always use a normal map and Unity provide a default (0, 0, 1) normal map for ir
            SetKeyword(material, "_MASKMAP", material.GetTexture(kMaskMap));
            SetKeyword(material, "_SPECULAROCCLUSIONMAP", material.GetTexture(kspecularOcclusionMap));
            SetKeyword(material, "_EMISSIVE_COLOR_MAP", material.GetTexture(kEmissiveColorMap));
            SetKeyword(material, "_HEIGHTMAP", material.GetTexture(kHeightMap));
            SetKeyword(material, "_TANGENTMAP", material.GetTexture(kTangentMap));
            SetKeyword(material, "_ANISOTROPYMAP", material.GetTexture(kAnisotropyMap));
            SetKeyword(material, "_DETAIL_MAP", material.GetTexture(kDetailMap));
        }

        protected virtual void SetupEmissionGIFlags(Material material)
        {
            // Setup lightmap emissive flags

            MaterialGlobalIlluminationFlags flags = material.globalIlluminationFlags;
            if ((flags & (MaterialGlobalIlluminationFlags.BakedEmissive | MaterialGlobalIlluminationFlags.RealtimeEmissive)) != 0)
            {
                if (ShouldEmissionBeEnabled(material))
                    flags &= ~MaterialGlobalIlluminationFlags.EmissiveIsBlack;
                else
                    flags |= MaterialGlobalIlluminationFlags.EmissiveIsBlack;

                material.globalIlluminationFlags = flags;
            }
        }

<<<<<<< HEAD
        new protected void SetupMaterial(Material material)
        {
            // Note: keywords must be based on Material value not on MaterialProperty due to multi-edit & material animation
            // (MaterialProperty value might come from renderer material property block)
            base.SetupMaterial(material);

=======
        override protected void SetupInputMaterial(Material material)
        {
            // Note: keywords must be based on Material value not on MaterialProperty due to multi-edit & material animation
            // (MaterialProperty value might come from renderer material property block)
>>>>>>> a433ed17
            SetKeyword(material, "_NORMALMAP_TANGENT_SPACE", (NormalMapSpace)material.GetFloat(kNormalMapSpace) == NormalMapSpace.TangentSpace);
            SetKeyword(material, "_SMOOTHNESS_TEXTURE_ALBEDO_CHANNEL_A", ((SmoothnessMapChannel)material.GetFloat(kSmoothnessTextureChannelProp)) == SmoothnessMapChannel.AlbedoAlpha);
            SetKeyword(material, "_EMISSIVE_COLOR", ((EmissiveColorMode)material.GetFloat(kEmissiveColorMode)) == EmissiveColorMode.UseEmissiveColor);
            SetKeyword(material, "_HEIGHTMAP_AS_DISPLACEMENT", (HeightmapMode)material.GetFloat(kHeightMapMode) == HeightmapMode.Displacement);
            SetKeyword(material, "_DETAIL_MAP_WITH_NORMAL", (DetailMapMode)material.GetFloat(kDetailMapMode) == DetailMapMode.DetailWithNormal);

            SetupKeywordsForInputMaps(material);
            SetupEmissionGIFlags(material);
        }

        public static bool ShouldEmissionBeEnabled(Material mat)
        {
            float emissiveIntensity = mat.GetFloat("_EmissiveIntensity");
            var realtimeEmission = (mat.globalIlluminationFlags & MaterialGlobalIlluminationFlags.RealtimeEmissive) > 0;
            return emissiveIntensity > 0.0f || realtimeEmission;
        }

        bool HasValidEmissiveKeyword(Material material)
        {
            /*
            // Material animation might be out of sync with the material keyword.
            // So if the emission support is disabled on the material, but the property blocks have a value that requires it, then we need to show a warning.
            // (note: (Renderer MaterialPropertyBlock applies its values to emissionColorForRendering))
            bool hasEmissionKeyword = material.IsKeywordEnabled ("_EMISSION");
            if (!hasEmissionKeyword && ShouldEmissionBeEnabled (material, emissionColorForRendering.colorValue))
                return false;
            else
                return true;
            */

            return true;
        }
    }
} // namespace UnityEditor<|MERGE_RESOLUTION|>--- conflicted
+++ resolved
@@ -1,15 +1,10 @@
 using System;
-using System.Linq;
 using UnityEngine;
 using UnityEngine.Rendering;
 
 namespace UnityEditor
 {
-<<<<<<< HEAD
-    public class BaseLitGUI : ShaderGUI
-=======
     public abstract class BaseLitGUI : ShaderGUI
->>>>>>> a433ed17
     {
         protected static class Styles
         {
@@ -160,10 +155,7 @@
             alphaCutoff = FindProperty(kAlphaCutoff, props);
             alphaCutoffEnable = FindProperty(kAlphaCutoffEnabled, props);
             doubleSidedMode = FindProperty(kDoubleSidedMode, props);
-<<<<<<< HEAD
-=======
             FindInputOptionProperties(props);
->>>>>>> a433ed17
         }
 
         protected void SetupMaterial(Material material)
@@ -242,10 +234,7 @@
             }
 
             SetKeyword(material, "_ALPHATEST_ON", alphaTestEnable);
-<<<<<<< HEAD
-=======
             SetupInputMaterial(material);
->>>>>>> a433ed17
         }
 
         protected void SetKeyword(Material m, string keyword, bool state)
@@ -280,14 +269,6 @@
             }
         }
 
-<<<<<<< HEAD
-        public virtual void FindInputProperties(MaterialProperty[] props) { }
-        protected virtual void ShaderInputGUI() { }
-        protected virtual void ShaderInputOptionsGUI() { }
-
-
-=======
->>>>>>> a433ed17
         public override void OnGUI(MaterialEditor materialEditor, MaterialProperty[] props)
         {
             FindOptionProperties(props); // MaterialProperties can be animated so we do not cache them but fetch them every event to ensure animated values are updated correctly
@@ -312,15 +293,12 @@
         private const string kAlphaCutoffEnabled = "_AlphaCutoffEnable";
         private const string kDoubleSidedMode = "_DoubleSidedMode";
         protected static string[] reservedProperties = new string[] { kSurfaceType, kBlendMode, kAlphaCutoff, kAlphaCutoffEnabled, kDoubleSidedMode };
-<<<<<<< HEAD
-=======
 
         protected abstract void FindInputProperties(MaterialProperty[] props);
         protected abstract void ShaderInputGUI();
         protected abstract void ShaderInputOptionsGUI();
         protected abstract void FindInputOptionProperties(MaterialProperty[] props);
         protected abstract void SetupInputMaterial(Material material);
->>>>>>> a433ed17
     }
 
     class LitGUI : BaseLitGUI
@@ -408,14 +386,8 @@
         protected const string kDetailHeightScale = "_DetailHeightScale";
         protected const string kDetailAOScale = "_DetailAOScale";
 
-<<<<<<< HEAD
-        new public void FindOptionProperties(MaterialProperty[] props)
-        {
-            base.FindOptionProperties(props);
-=======
         override protected void FindInputOptionProperties(MaterialProperty[] props)
         {
->>>>>>> a433ed17
             UVDetail = FindProperty(kUVDetail, props);
             smoothnessMapChannel = FindProperty(kSmoothnessTextureChannelProp, props);
             emissiveColorMode = FindProperty(kEmissiveColorMode, props);
@@ -424,11 +396,7 @@
             detailMapMode = FindProperty(kDetailMapMode, props);
         }
 
-<<<<<<< HEAD
-        override public void FindInputProperties(MaterialProperty[] props)
-=======
         override protected void FindInputProperties(MaterialProperty[] props)
->>>>>>> a433ed17
         {
             baseColor = FindProperty("_BaseColor", props);
             baseColorMap = FindProperty("_BaseColorMap", props);
@@ -570,19 +538,10 @@
             }
         }
 
-<<<<<<< HEAD
-        new protected void SetupMaterial(Material material)
+        override protected void SetupInputMaterial(Material material)
         {
             // Note: keywords must be based on Material value not on MaterialProperty due to multi-edit & material animation
             // (MaterialProperty value might come from renderer material property block)
-            base.SetupMaterial(material);
-
-=======
-        override protected void SetupInputMaterial(Material material)
-        {
-            // Note: keywords must be based on Material value not on MaterialProperty due to multi-edit & material animation
-            // (MaterialProperty value might come from renderer material property block)
->>>>>>> a433ed17
             SetKeyword(material, "_NORMALMAP_TANGENT_SPACE", (NormalMapSpace)material.GetFloat(kNormalMapSpace) == NormalMapSpace.TangentSpace);
             SetKeyword(material, "_SMOOTHNESS_TEXTURE_ALBEDO_CHANNEL_A", ((SmoothnessMapChannel)material.GetFloat(kSmoothnessTextureChannelProp)) == SmoothnessMapChannel.AlbedoAlpha);
             SetKeyword(material, "_EMISSIVE_COLOR", ((EmissiveColorMode)material.GetFloat(kEmissiveColorMode)) == EmissiveColorMode.UseEmissiveColor);
